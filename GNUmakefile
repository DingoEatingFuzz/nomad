--- conflicted
+++ resolved
@@ -289,25 +289,17 @@
 	@cp $(PROJECT_ROOT)/$(DEV_TARGET) $(GOPATH)/bin
 
 .PHONY: prerelease
-<<<<<<< HEAD
-prerelease: GO_TAGS=ui release ent
+prerelease: GO_TAGS=ui codegen_generated release ent
 prerelease: generate-all ember-dist static-assets ## Generate all the static assets for a Nomad release
 
 .PHONY: release
-release: GO_TAGS=ui release ent
-=======
-prerelease: GO_TAGS=ui codegen_generated release
-prerelease: generate-all ember-dist static-assets ## Generate all the static assets for a Nomad release
-
-.PHONY: release
-release: GO_TAGS=ui codegen_generated release
->>>>>>> b9eaf611
+release: GO_TAGS=ui codegen_generated release ent
 release: clean $(foreach t,$(ALL_TARGETS),pkg/$(t).zip) ## Build all release packages which can be built on this platform.
 	@echo "==> Results:"
 	@tree --dirsfirst $(PROJECT_ROOT)/pkg
 
 .PHONY: prorelease
-prorelease: GO_TAGS=ui release pro
+prorelease: GO_TAGS=ui codegen_generated release pro
 prorelease: clean $(foreach t,$(ALL_TARGETS),pkg/$(t).zip) ## Build all release packages which can be built on this platform.
 	@echo "==> Results:"
 	@tree --dirsfirst $(PROJECT_ROOT)/pkg
@@ -334,8 +326,7 @@
 		$(if $(ENABLE_RACE),-race) $(if $(VERBOSE),-v) \
 		-cover \
 		-timeout=15m \
-<<<<<<< HEAD
-		-tags="ent" $(GOTEST_PKGS) $(if $(VERBOSE), >test.log ; echo $$? > exit-code)
+		-tags="ent $(GO_TAGS)" $(GOTEST_PKGS) $(if $(VERBOSE), >test.log ; echo $$? > exit-code)
 	@if [ $(VERBOSE) ] ; then \
 		bash -C "$(PROJECT_ROOT)/scripts/test_check.sh" ; \
 	fi
@@ -347,11 +338,7 @@
 		$(if $(ENABLE_RACE),-race) $(if $(VERBOSE),-v) \
 		-cover \
 		-timeout=15m \
-		-tags="pro" $(GOTEST_PKGS) $(if $(VERBOSE), >test.log ; echo $$? > exit-code)
-=======
-		-tags "$(GO_TAGS)" \
-		$(GOTEST_PKGS) $(if $(VERBOSE), >test.log ; echo $$? > exit-code)
->>>>>>> b9eaf611
+		-tags="pro $(GO_TAGS)" $(GOTEST_PKGS) $(if $(VERBOSE), >test.log ; echo $$? > exit-code)
 	@if [ $(VERBOSE) ] ; then \
 		bash -C "$(PROJECT_ROOT)/scripts/test_check.sh" ; \
 	fi
