package auth

// Copyright 2017 Microsoft Corporation
//
//  Licensed under the Apache License, Version 2.0 (the "License");
//  you may not use this file except in compliance with the License.
//  You may obtain a copy of the License at
//
//      http://www.apache.org/licenses/LICENSE-2.0
//
//  Unless required by applicable law or agreed to in writing, software
//  distributed under the License is distributed on an "AS IS" BASIS,
//  WITHOUT WARRANTIES OR CONDITIONS OF ANY KIND, either express or implied.
//  See the License for the specific language governing permissions and
//  limitations under the License.

import (
	"bytes"
	"encoding/binary"
	"encoding/json"
	"errors"
	"fmt"
	"io/ioutil"
	"log"
	"os"
	"strings"
	"unicode/utf16"

	"github.com/Azure/go-autorest/autorest"
	"github.com/Azure/go-autorest/autorest/adal"
	"github.com/Azure/go-autorest/autorest/azure"
	"github.com/Azure/go-autorest/autorest/azure/cli"
	"github.com/dimchansky/utfbom"
)

// The possible keys in the Values map.
const (
	SubscriptionID          = "AZURE_SUBSCRIPTION_ID"
	TenantID                = "AZURE_TENANT_ID"
	AuxiliaryTenantIDs      = "AZURE_AUXILIARY_TENANT_IDS"
	ClientID                = "AZURE_CLIENT_ID"
	ClientSecret            = "AZURE_CLIENT_SECRET"
	CertificatePath         = "AZURE_CERTIFICATE_PATH"
	CertificatePassword     = "AZURE_CERTIFICATE_PASSWORD"
	Username                = "AZURE_USERNAME"
	Password                = "AZURE_PASSWORD"
	EnvironmentName         = "AZURE_ENVIRONMENT"
	Resource                = "AZURE_AD_RESOURCE"
	ActiveDirectoryEndpoint = "ActiveDirectoryEndpoint"
	ResourceManagerEndpoint = "ResourceManagerEndpoint"
	GraphResourceID         = "GraphResourceID"
	SQLManagementEndpoint   = "SQLManagementEndpoint"
	GalleryEndpoint         = "GalleryEndpoint"
	ManagementEndpoint      = "ManagementEndpoint"
)

// NewAuthorizerFromEnvironment creates an Authorizer configured from environment variables in the order:
// 1. Client credentials
// 2. Client certificate
// 3. Username password
// 4. MSI
func NewAuthorizerFromEnvironment() (autorest.Authorizer, error) {
	settings, err := GetSettingsFromEnvironment()
	if err != nil {
		return nil, err
	}
	return settings.GetAuthorizer()
}

// NewAuthorizerFromEnvironmentWithResource creates an Authorizer configured from environment variables in the order:
// 1. Client credentials
// 2. Client certificate
// 3. Username password
// 4. MSI
func NewAuthorizerFromEnvironmentWithResource(resource string) (autorest.Authorizer, error) {
	settings, err := GetSettingsFromEnvironment()
	if err != nil {
		return nil, err
	}
	settings.Values[Resource] = resource
	return settings.GetAuthorizer()
}

// EnvironmentSettings contains the available authentication settings.
type EnvironmentSettings struct {
	Values      map[string]string
	Environment azure.Environment
}

// GetSettingsFromEnvironment returns the available authentication settings from the environment.
func GetSettingsFromEnvironment() (s EnvironmentSettings, err error) {
	s = EnvironmentSettings{
		Values: map[string]string{},
	}
	s.setValue(SubscriptionID)
	s.setValue(TenantID)
	s.setValue(AuxiliaryTenantIDs)
	s.setValue(ClientID)
	s.setValue(ClientSecret)
	s.setValue(CertificatePath)
	s.setValue(CertificatePassword)
	s.setValue(Username)
	s.setValue(Password)
	s.setValue(EnvironmentName)
	s.setValue(Resource)
	if v := s.Values[EnvironmentName]; v == "" {
		s.Environment = azure.PublicCloud
	} else {
		s.Environment, err = azure.EnvironmentFromName(v)
	}
	if s.Values[Resource] == "" {
		s.Values[Resource] = s.Environment.ResourceManagerEndpoint
	}
	return
}

// GetSubscriptionID returns the available subscription ID or an empty string.
func (settings EnvironmentSettings) GetSubscriptionID() string {
	return settings.Values[SubscriptionID]
}

// adds the specified environment variable value to the Values map if it exists
func (settings EnvironmentSettings) setValue(key string) {
	if v := os.Getenv(key); v != "" {
		settings.Values[key] = v
	}
}

// helper to return client and tenant IDs
func (settings EnvironmentSettings) getClientAndTenant() (string, string) {
	clientID := settings.Values[ClientID]
	tenantID := settings.Values[TenantID]
	return clientID, tenantID
}

// GetClientCredentials creates a config object from the available client credentials.
// An error is returned if no client credentials are available.
func (settings EnvironmentSettings) GetClientCredentials() (ClientCredentialsConfig, error) {
	secret := settings.Values[ClientSecret]
	if secret == "" {
		return ClientCredentialsConfig{}, errors.New("missing client secret")
	}
	clientID, tenantID := settings.getClientAndTenant()
	config := NewClientCredentialsConfig(clientID, secret, tenantID)
	config.AADEndpoint = settings.Environment.ActiveDirectoryEndpoint
	config.Resource = settings.Values[Resource]
	if auxTenants, ok := settings.Values[AuxiliaryTenantIDs]; ok {
		config.AuxTenants = strings.Split(auxTenants, ";")
		for i := range config.AuxTenants {
			config.AuxTenants[i] = strings.TrimSpace(config.AuxTenants[i])
		}
	}
	return config, nil
}

// GetClientCertificate creates a config object from the available certificate credentials.
// An error is returned if no certificate credentials are available.
func (settings EnvironmentSettings) GetClientCertificate() (ClientCertificateConfig, error) {
	certPath := settings.Values[CertificatePath]
	if certPath == "" {
		return ClientCertificateConfig{}, errors.New("missing certificate path")
	}
	certPwd := settings.Values[CertificatePassword]
	clientID, tenantID := settings.getClientAndTenant()
	config := NewClientCertificateConfig(certPath, certPwd, clientID, tenantID)
	config.AADEndpoint = settings.Environment.ActiveDirectoryEndpoint
	config.Resource = settings.Values[Resource]
	return config, nil
}

// GetUsernamePassword creates a config object from the available username/password credentials.
// An error is returned if no username/password credentials are available.
func (settings EnvironmentSettings) GetUsernamePassword() (UsernamePasswordConfig, error) {
	username := settings.Values[Username]
	password := settings.Values[Password]
	if username == "" || password == "" {
		return UsernamePasswordConfig{}, errors.New("missing username/password")
	}
	clientID, tenantID := settings.getClientAndTenant()
	config := NewUsernamePasswordConfig(username, password, clientID, tenantID)
	config.AADEndpoint = settings.Environment.ActiveDirectoryEndpoint
	config.Resource = settings.Values[Resource]
	return config, nil
}

// GetMSI creates a MSI config object from the available client ID.
func (settings EnvironmentSettings) GetMSI() MSIConfig {
	config := NewMSIConfig()
	config.Resource = settings.Values[Resource]
	config.ClientID = settings.Values[ClientID]
	return config
}

// GetDeviceFlow creates a device-flow config object from the available client and tenant IDs.
func (settings EnvironmentSettings) GetDeviceFlow() DeviceFlowConfig {
	clientID, tenantID := settings.getClientAndTenant()
	config := NewDeviceFlowConfig(clientID, tenantID)
	config.AADEndpoint = settings.Environment.ActiveDirectoryEndpoint
	config.Resource = settings.Values[Resource]
	return config
}

// GetAuthorizer creates an Authorizer configured from environment variables in the order:
// 1. Client credentials
// 2. Client certificate
// 3. Username password
// 4. MSI
func (settings EnvironmentSettings) GetAuthorizer() (autorest.Authorizer, error) {
	//1.Client Credentials
	if c, e := settings.GetClientCredentials(); e == nil {
		return c.Authorizer()
	}

	//2. Client Certificate
	if c, e := settings.GetClientCertificate(); e == nil {
		return c.Authorizer()
	}

	//3. Username Password
	if c, e := settings.GetUsernamePassword(); e == nil {
		return c.Authorizer()
	}

	// 4. MSI
	return settings.GetMSI().Authorizer()
}

// NewAuthorizerFromFile creates an Authorizer configured from a configuration file in the following order.
// 1. Client credentials
// 2. Client certificate
func NewAuthorizerFromFile(baseURI string) (autorest.Authorizer, error) {
	settings, err := GetSettingsFromFile()
	if err != nil {
		return nil, err
	}
	if a, err := settings.ClientCredentialsAuthorizer(baseURI); err == nil {
		return a, err
	}
	if a, err := settings.ClientCertificateAuthorizer(baseURI); err == nil {
		return a, err
	}
	return nil, errors.New("auth file missing client and certificate credentials")
}

// NewAuthorizerFromFileWithResource creates an Authorizer configured from a configuration file in the following order.
// 1. Client credentials
// 2. Client certificate
func NewAuthorizerFromFileWithResource(resource string) (autorest.Authorizer, error) {
	s, err := GetSettingsFromFile()
	if err != nil {
		return nil, err
	}
	if a, err := s.ClientCredentialsAuthorizerWithResource(resource); err == nil {
		return a, err
	}
	if a, err := s.ClientCertificateAuthorizerWithResource(resource); err == nil {
		return a, err
	}
	return nil, errors.New("auth file missing client and certificate credentials")
}

// NewAuthorizerFromCLI creates an Authorizer configured from Azure CLI 2.0 for local development scenarios.
func NewAuthorizerFromCLI() (autorest.Authorizer, error) {
	settings, err := GetSettingsFromEnvironment()
	if err != nil {
		return nil, err
	}

	if settings.Values[Resource] == "" {
		settings.Values[Resource] = settings.Environment.ResourceManagerEndpoint
	}

	return NewAuthorizerFromCLIWithResource(settings.Values[Resource])
}

// NewAuthorizerFromCLIWithResource creates an Authorizer configured from Azure CLI 2.0 for local development scenarios.
func NewAuthorizerFromCLIWithResource(resource string) (autorest.Authorizer, error) {
	token, err := cli.GetTokenFromCLI(resource)
	if err != nil {
		return nil, err
	}

	adalToken, err := token.ToADALToken()
	if err != nil {
		return nil, err
	}

	return autorest.NewBearerAuthorizer(&adalToken), nil
}

// GetSettingsFromFile returns the available authentication settings from an Azure CLI authentication file.
func GetSettingsFromFile() (FileSettings, error) {
	s := FileSettings{}
	fileLocation := os.Getenv("AZURE_AUTH_LOCATION")
	if fileLocation == "" {
		return s, errors.New("environment variable AZURE_AUTH_LOCATION is not set")
	}

	contents, err := ioutil.ReadFile(fileLocation)
	if err != nil {
		return s, err
	}

	// Auth file might be encoded
	decoded, err := decode(contents)
	if err != nil {
		return s, err
	}

	authFile := map[string]interface{}{}
	err = json.Unmarshal(decoded, &authFile)
	if err != nil {
		return s, err
	}

	s.Values = map[string]string{}
	s.setKeyValue(ClientID, authFile["clientId"])
	s.setKeyValue(ClientSecret, authFile["clientSecret"])
	s.setKeyValue(CertificatePath, authFile["clientCertificate"])
	s.setKeyValue(CertificatePassword, authFile["clientCertificatePassword"])
	s.setKeyValue(SubscriptionID, authFile["subscriptionId"])
	s.setKeyValue(TenantID, authFile["tenantId"])
	s.setKeyValue(ActiveDirectoryEndpoint, authFile["activeDirectoryEndpointUrl"])
	s.setKeyValue(ResourceManagerEndpoint, authFile["resourceManagerEndpointUrl"])
	s.setKeyValue(GraphResourceID, authFile["activeDirectoryGraphResourceId"])
	s.setKeyValue(SQLManagementEndpoint, authFile["sqlManagementEndpointUrl"])
	s.setKeyValue(GalleryEndpoint, authFile["galleryEndpointUrl"])
	s.setKeyValue(ManagementEndpoint, authFile["managementEndpointUrl"])
	return s, nil
}

// FileSettings contains the available authentication settings.
type FileSettings struct {
	Values map[string]string
}

// GetSubscriptionID returns the available subscription ID or an empty string.
func (settings FileSettings) GetSubscriptionID() string {
	return settings.Values[SubscriptionID]
}

// adds the specified value to the Values map if it isn't nil
func (settings FileSettings) setKeyValue(key string, val interface{}) {
	if val != nil {
		settings.Values[key] = val.(string)
	}
}

// returns the specified AAD endpoint or the public cloud endpoint if unspecified
func (settings FileSettings) getAADEndpoint() string {
	if v, ok := settings.Values[ActiveDirectoryEndpoint]; ok {
		return v
	}
	return azure.PublicCloud.ActiveDirectoryEndpoint
}

// ServicePrincipalTokenFromClientCredentials creates a ServicePrincipalToken from the available client credentials.
func (settings FileSettings) ServicePrincipalTokenFromClientCredentials(baseURI string) (*adal.ServicePrincipalToken, error) {
	resource, err := settings.getResourceForToken(baseURI)
	if err != nil {
		return nil, err
	}
	return settings.ServicePrincipalTokenFromClientCredentialsWithResource(resource)
}

// ClientCredentialsAuthorizer creates an authorizer from the available client credentials.
func (settings FileSettings) ClientCredentialsAuthorizer(baseURI string) (autorest.Authorizer, error) {
	resource, err := settings.getResourceForToken(baseURI)
	if err != nil {
		return nil, err
	}
	return settings.ClientCredentialsAuthorizerWithResource(resource)
}

// ServicePrincipalTokenFromClientCredentialsWithResource creates a ServicePrincipalToken
// from the available client credentials and the specified resource.
func (settings FileSettings) ServicePrincipalTokenFromClientCredentialsWithResource(resource string) (*adal.ServicePrincipalToken, error) {
	if _, ok := settings.Values[ClientSecret]; !ok {
		return nil, errors.New("missing client secret")
	}
	config, err := adal.NewOAuthConfig(settings.getAADEndpoint(), settings.Values[TenantID])
	if err != nil {
		return nil, err
	}
	return adal.NewServicePrincipalToken(*config, settings.Values[ClientID], settings.Values[ClientSecret], resource)
}

func (settings FileSettings) clientCertificateConfigWithResource(resource string) (ClientCertificateConfig, error) {
	if _, ok := settings.Values[CertificatePath]; !ok {
		return ClientCertificateConfig{}, errors.New("missing certificate path")
	}
	cfg := NewClientCertificateConfig(settings.Values[CertificatePath], settings.Values[CertificatePassword], settings.Values[ClientID], settings.Values[TenantID])
	cfg.AADEndpoint = settings.getAADEndpoint()
	cfg.Resource = resource
	return cfg, nil
}

// ClientCredentialsAuthorizerWithResource creates an authorizer from the available client credentials and the specified resource.
func (settings FileSettings) ClientCredentialsAuthorizerWithResource(resource string) (autorest.Authorizer, error) {
	spToken, err := settings.ServicePrincipalTokenFromClientCredentialsWithResource(resource)
	if err != nil {
		return nil, err
	}
	return autorest.NewBearerAuthorizer(spToken), nil
}

// ServicePrincipalTokenFromClientCertificate creates a ServicePrincipalToken from the available certificate credentials.
func (settings FileSettings) ServicePrincipalTokenFromClientCertificate(baseURI string) (*adal.ServicePrincipalToken, error) {
	resource, err := settings.getResourceForToken(baseURI)
	if err != nil {
		return nil, err
	}
	return settings.ServicePrincipalTokenFromClientCertificateWithResource(resource)
}

// ClientCertificateAuthorizer creates an authorizer from the available certificate credentials.
func (settings FileSettings) ClientCertificateAuthorizer(baseURI string) (autorest.Authorizer, error) {
	resource, err := settings.getResourceForToken(baseURI)
	if err != nil {
		return nil, err
	}
	return settings.ClientCertificateAuthorizerWithResource(resource)
}

// ServicePrincipalTokenFromClientCertificateWithResource creates a ServicePrincipalToken from the available certificate credentials.
func (settings FileSettings) ServicePrincipalTokenFromClientCertificateWithResource(resource string) (*adal.ServicePrincipalToken, error) {
	cfg, err := settings.clientCertificateConfigWithResource(resource)
	if err != nil {
		return nil, err
	}
	return cfg.ServicePrincipalToken()
}

// ClientCertificateAuthorizerWithResource creates an authorizer from the available certificate credentials and the specified resource.
func (settings FileSettings) ClientCertificateAuthorizerWithResource(resource string) (autorest.Authorizer, error) {
	cfg, err := settings.clientCertificateConfigWithResource(resource)
	if err != nil {
		return nil, err
	}
	return cfg.Authorizer()
}

func decode(b []byte) ([]byte, error) {
	reader, enc := utfbom.Skip(bytes.NewReader(b))

	switch enc {
	case utfbom.UTF16LittleEndian:
		u16 := make([]uint16, (len(b)/2)-1)
		err := binary.Read(reader, binary.LittleEndian, &u16)
		if err != nil {
			return nil, err
		}
		return []byte(string(utf16.Decode(u16))), nil
	case utfbom.UTF16BigEndian:
		u16 := make([]uint16, (len(b)/2)-1)
		err := binary.Read(reader, binary.BigEndian, &u16)
		if err != nil {
			return nil, err
		}
		return []byte(string(utf16.Decode(u16))), nil
	}
	return ioutil.ReadAll(reader)
}

func (settings FileSettings) getResourceForToken(baseURI string) (string, error) {
	// Compare default base URI from the SDK to the endpoints from the public cloud
	// Base URI and token resource are the same string. This func finds the authentication
	// file field that matches the SDK base URI. The SDK defines the public cloud
	// endpoint as its default base URI
	if !strings.HasSuffix(baseURI, "/") {
		baseURI += "/"
	}
	switch baseURI {
	case azure.PublicCloud.ServiceManagementEndpoint:
		return settings.Values[ManagementEndpoint], nil
	case azure.PublicCloud.ResourceManagerEndpoint:
		return settings.Values[ResourceManagerEndpoint], nil
	case azure.PublicCloud.ActiveDirectoryEndpoint:
		return settings.Values[ActiveDirectoryEndpoint], nil
	case azure.PublicCloud.GalleryEndpoint:
		return settings.Values[GalleryEndpoint], nil
	case azure.PublicCloud.GraphEndpoint:
		return settings.Values[GraphResourceID], nil
	}
	return "", fmt.Errorf("auth: base URI not found in endpoints")
}

// NewClientCredentialsConfig creates an AuthorizerConfig object configured to obtain an Authorizer through Client Credentials.
// Defaults to Public Cloud and Resource Manager Endpoint.
func NewClientCredentialsConfig(clientID string, clientSecret string, tenantID string) ClientCredentialsConfig {
	return ClientCredentialsConfig{
		ClientID:     clientID,
		ClientSecret: clientSecret,
		TenantID:     tenantID,
		Resource:     azure.PublicCloud.ResourceManagerEndpoint,
		AADEndpoint:  azure.PublicCloud.ActiveDirectoryEndpoint,
	}
}

// NewClientCertificateConfig creates a ClientCertificateConfig object configured to obtain an Authorizer through client certificate.
// Defaults to Public Cloud and Resource Manager Endpoint.
func NewClientCertificateConfig(certificatePath string, certificatePassword string, clientID string, tenantID string) ClientCertificateConfig {
	return ClientCertificateConfig{
		CertificatePath:     certificatePath,
		CertificatePassword: certificatePassword,
		ClientID:            clientID,
		TenantID:            tenantID,
		Resource:            azure.PublicCloud.ResourceManagerEndpoint,
		AADEndpoint:         azure.PublicCloud.ActiveDirectoryEndpoint,
	}
}

// NewUsernamePasswordConfig creates an UsernamePasswordConfig object configured to obtain an Authorizer through username and password.
// Defaults to Public Cloud and Resource Manager Endpoint.
func NewUsernamePasswordConfig(username string, password string, clientID string, tenantID string) UsernamePasswordConfig {
	return UsernamePasswordConfig{
		Username:    username,
		Password:    password,
		ClientID:    clientID,
		TenantID:    tenantID,
		Resource:    azure.PublicCloud.ResourceManagerEndpoint,
		AADEndpoint: azure.PublicCloud.ActiveDirectoryEndpoint,
	}
}

// NewMSIConfig creates an MSIConfig object configured to obtain an Authorizer through MSI.
func NewMSIConfig() MSIConfig {
	return MSIConfig{
		Resource: azure.PublicCloud.ResourceManagerEndpoint,
	}
}

// NewDeviceFlowConfig creates a DeviceFlowConfig object configured to obtain an Authorizer through device flow.
// Defaults to Public Cloud and Resource Manager Endpoint.
func NewDeviceFlowConfig(clientID string, tenantID string) DeviceFlowConfig {
	return DeviceFlowConfig{
		ClientID:    clientID,
		TenantID:    tenantID,
		Resource:    azure.PublicCloud.ResourceManagerEndpoint,
		AADEndpoint: azure.PublicCloud.ActiveDirectoryEndpoint,
	}
}

//AuthorizerConfig provides an authorizer from the configuration provided.
type AuthorizerConfig interface {
	Authorizer() (autorest.Authorizer, error)
}

// ClientCredentialsConfig provides the options to get a bearer authorizer from client credentials.
type ClientCredentialsConfig struct {
	ClientID     string
	ClientSecret string
	TenantID     string
	AuxTenants   []string
	AADEndpoint  string
	Resource     string
}

// ServicePrincipalToken creates a ServicePrincipalToken from client credentials.
func (ccc ClientCredentialsConfig) ServicePrincipalToken() (*adal.ServicePrincipalToken, error) {
	oauthConfig, err := adal.NewOAuthConfig(ccc.AADEndpoint, ccc.TenantID)
	if err != nil {
		return nil, err
	}
	return adal.NewServicePrincipalToken(*oauthConfig, ccc.ClientID, ccc.ClientSecret, ccc.Resource)
}

// MultiTenantServicePrincipalToken creates a MultiTenantServicePrincipalToken from client credentials.
func (ccc ClientCredentialsConfig) MultiTenantServicePrincipalToken() (*adal.MultiTenantServicePrincipalToken, error) {
	oauthConfig, err := adal.NewMultiTenantOAuthConfig(ccc.AADEndpoint, ccc.TenantID, ccc.AuxTenants, adal.OAuthOptions{})
	if err != nil {
		return nil, err
	}
	return adal.NewMultiTenantServicePrincipalToken(oauthConfig, ccc.ClientID, ccc.ClientSecret, ccc.Resource)
}

// Authorizer gets the authorizer from client credentials.
func (ccc ClientCredentialsConfig) Authorizer() (autorest.Authorizer, error) {
	if len(ccc.AuxTenants) == 0 {
		spToken, err := ccc.ServicePrincipalToken()
		if err != nil {
			return nil, fmt.Errorf("failed to get SPT from client credentials: %v", err)
		}
		return autorest.NewBearerAuthorizer(spToken), nil
	}
	mtSPT, err := ccc.MultiTenantServicePrincipalToken()
	if err != nil {
		return nil, fmt.Errorf("failed to get multitenant SPT from client credentials: %v", err)
	}
	return autorest.NewMultiTenantServicePrincipalTokenAuthorizer(mtSPT), nil
}

// ClientCertificateConfig provides the options to get a bearer authorizer from a client certificate.
type ClientCertificateConfig struct {
	ClientID            string
	CertificatePath     string
	CertificatePassword string
	TenantID            string
	AADEndpoint         string
	Resource            string
}

// ServicePrincipalToken creates a ServicePrincipalToken from client certificate.
func (ccc ClientCertificateConfig) ServicePrincipalToken() (*adal.ServicePrincipalToken, error) {
	oauthConfig, err := adal.NewOAuthConfig(ccc.AADEndpoint, ccc.TenantID)
	if err != nil {
		return nil, err
	}
	certData, err := ioutil.ReadFile(ccc.CertificatePath)
	if err != nil {
		return nil, fmt.Errorf("failed to read the certificate file (%s): %v", ccc.CertificatePath, err)
	}
	certificate, rsaPrivateKey, err := adal.DecodePfxCertificateData(certData, ccc.CertificatePassword)
	if err != nil {
		return nil, fmt.Errorf("failed to decode pkcs12 certificate while creating spt: %v", err)
	}
	return adal.NewServicePrincipalTokenFromCertificate(*oauthConfig, ccc.ClientID, certificate, rsaPrivateKey, ccc.Resource)
}

// Authorizer gets an authorizer object from client certificate.
func (ccc ClientCertificateConfig) Authorizer() (autorest.Authorizer, error) {
	spToken, err := ccc.ServicePrincipalToken()
	if err != nil {
		return nil, fmt.Errorf("failed to get oauth token from certificate auth: %v", err)
	}
	return autorest.NewBearerAuthorizer(spToken), nil
}

// DeviceFlowConfig provides the options to get a bearer authorizer using device flow authentication.
type DeviceFlowConfig struct {
	ClientID    string
	TenantID    string
	AADEndpoint string
	Resource    string
}

// Authorizer gets the authorizer from device flow.
func (dfc DeviceFlowConfig) Authorizer() (autorest.Authorizer, error) {
	spToken, err := dfc.ServicePrincipalToken()
	if err != nil {
		return nil, fmt.Errorf("failed to get oauth token from device flow: %v", err)
	}
	return autorest.NewBearerAuthorizer(spToken), nil
}

// ServicePrincipalToken gets the service principal token from device flow.
func (dfc DeviceFlowConfig) ServicePrincipalToken() (*adal.ServicePrincipalToken, error) {
	oauthConfig, err := adal.NewOAuthConfig(dfc.AADEndpoint, dfc.TenantID)
	if err != nil {
		return nil, err
	}
	oauthClient := &autorest.Client{}
	deviceCode, err := adal.InitiateDeviceAuth(oauthClient, *oauthConfig, dfc.ClientID, dfc.Resource)
	if err != nil {
		return nil, fmt.Errorf("failed to start device auth flow: %s", err)
	}
	log.Println(*deviceCode.Message)
	token, err := adal.WaitForUserCompletion(oauthClient, deviceCode)
	if err != nil {
		return nil, fmt.Errorf("failed to finish device auth flow: %s", err)
	}
	return adal.NewServicePrincipalTokenFromManualToken(*oauthConfig, dfc.ClientID, dfc.Resource, *token)
}

// UsernamePasswordConfig provides the options to get a bearer authorizer from a username and a password.
type UsernamePasswordConfig struct {
	ClientID    string
	Username    string
	Password    string
	TenantID    string
	AADEndpoint string
	Resource    string
}

// ServicePrincipalToken creates a ServicePrincipalToken from username and password.
func (ups UsernamePasswordConfig) ServicePrincipalToken() (*adal.ServicePrincipalToken, error) {
	oauthConfig, err := adal.NewOAuthConfig(ups.AADEndpoint, ups.TenantID)
	if err != nil {
		return nil, err
	}
	return adal.NewServicePrincipalTokenFromUsernamePassword(*oauthConfig, ups.ClientID, ups.Username, ups.Password, ups.Resource)
}

// Authorizer gets the authorizer from a username and a password.
func (ups UsernamePasswordConfig) Authorizer() (autorest.Authorizer, error) {
	spToken, err := ups.ServicePrincipalToken()
	if err != nil {
		return nil, fmt.Errorf("failed to get oauth token from username and password auth: %v", err)
	}
	return autorest.NewBearerAuthorizer(spToken), nil
}

// MSIConfig provides the options to get a bearer authorizer through MSI.
type MSIConfig struct {
	Resource string
	ClientID string
}

<<<<<<< HEAD
// Authorizer gets the authorizer from MSI.
func (mc MSIConfig) Authorizer() (autorest.Authorizer, error) {
=======
// ServicePrincipalToken creates a ServicePrincipalToken from MSI.
func (mc MSIConfig) ServicePrincipalToken() (*adal.ServicePrincipalToken, error) {
>>>>>>> d787c28d
	msiEndpoint, err := adal.GetMSIEndpoint()
	if err != nil {
		return nil, err
	}

	var spToken *adal.ServicePrincipalToken
	if mc.ClientID == "" {
		spToken, err = adal.NewServicePrincipalTokenFromMSI(msiEndpoint, mc.Resource)
		if err != nil {
			return nil, fmt.Errorf("failed to get oauth token from MSI: %v", err)
		}
	} else {
		spToken, err = adal.NewServicePrincipalTokenFromMSIWithUserAssignedID(msiEndpoint, mc.Resource, mc.ClientID)
		if err != nil {
			return nil, fmt.Errorf("failed to get oauth token from MSI for user assigned identity: %v", err)
		}
	}

	return spToken, nil
}

// Authorizer gets the authorizer from MSI.
func (mc MSIConfig) Authorizer() (autorest.Authorizer, error) {
	spToken, err := mc.ServicePrincipalToken()
	if err != nil {
		return nil, err
	}

	return autorest.NewBearerAuthorizer(spToken), nil
}<|MERGE_RESOLUTION|>--- conflicted
+++ resolved
@@ -696,13 +696,8 @@
 	ClientID string
 }
 
-<<<<<<< HEAD
-// Authorizer gets the authorizer from MSI.
-func (mc MSIConfig) Authorizer() (autorest.Authorizer, error) {
-=======
 // ServicePrincipalToken creates a ServicePrincipalToken from MSI.
 func (mc MSIConfig) ServicePrincipalToken() (*adal.ServicePrincipalToken, error) {
->>>>>>> d787c28d
 	msiEndpoint, err := adal.GetMSIEndpoint()
 	if err != nil {
 		return nil, err
