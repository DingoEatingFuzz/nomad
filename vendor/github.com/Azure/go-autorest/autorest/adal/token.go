--- conflicted
+++ resolved
@@ -73,12 +73,9 @@
 
 	// asMSISecretEnv is the environment variable used to store the request secret on App Service and Functions
 	asMSISecretEnv = "MSI_SECRET"
-<<<<<<< HEAD
-=======
 
 	// the API version to use for the App Service MSI endpoint
 	appServiceAPIVersion = "2017-09-01"
->>>>>>> d787c28d
 )
 
 // OAuthTokenProvider is an interface which should be implemented by an access token retriever
@@ -660,11 +657,8 @@
 	return msiEndpoint, nil
 }
 
-<<<<<<< HEAD
-=======
 // NOTE: this only indicates if the ASE environment credentials have been set
 // which does not necessarily mean that the caller is authenticating via ASE!
->>>>>>> d787c28d
 func isAppService() bool {
 	_, asMSIEndpointEnvExists := os.LookupEnv(asMSIEndpointEnv)
 	_, asMSISecretEnvExists := os.LookupEnv(asMSISecretEnv)
@@ -735,15 +729,9 @@
 	v.Set("resource", resource)
 	// App Service MSI currently only supports token API version 2017-09-01
 	if isAppService() {
-<<<<<<< HEAD
-		v.Set("api-version", "2017-09-01")
-	} else {
-		v.Set("api-version", "2018-02-01")
-=======
 		v.Set("api-version", appServiceAPIVersion)
 	} else {
 		v.Set("api-version", msiAPIVersion)
->>>>>>> d787c28d
 	}
 	if userAssignedID != nil {
 		v.Set("client_id", *userAssignedID)
@@ -892,11 +880,7 @@
 	if err != nil {
 		return false
 	}
-<<<<<<< HEAD
-	return (u.Host == imds.Host && u.Path == imds.Path) || isAppService()
-=======
 	return endpoint.Host == ase.Host && endpoint.Path == ase.Path
->>>>>>> d787c28d
 }
 
 func (spt *ServicePrincipalToken) refreshInternal(ctx context.Context, resource string) error {
@@ -915,11 +899,7 @@
 	}
 	req.Header.Add("User-Agent", UserAgent())
 	// Add header when runtime is on App Service or Functions
-<<<<<<< HEAD
-	if isAppService() {
-=======
 	if isASEEndpoint(spt.inner.OauthConfig.TokenEndpoint) {
->>>>>>> d787c28d
 		asMSISecret, _ := os.LookupEnv(asMSISecretEnv)
 		req.Header.Add("Secret", asMSISecret)
 	}
@@ -1202,8 +1182,6 @@
 		m.AuxiliaryTokens[i] = aux
 	}
 	return &m, nil
-<<<<<<< HEAD
-=======
 }
 
 // MSIAvailable returns true if the MSI endpoint is available for authentication.
@@ -1218,5 +1196,4 @@
 	req.URL.RawQuery = q.Encode()
 	_, err := sender.Do(req)
 	return err == nil
->>>>>>> d787c28d
 }