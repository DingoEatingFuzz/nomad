--- conflicted
+++ resolved
@@ -7,11 +7,8 @@
 	"github.com/hashicorp/nomad/nomad/structs/config"
 )
 
-<<<<<<< HEAD
-=======
 // EnterpriseAgent holds information and methods for enterprise functionality
 // in OSS it is an empty struct.
->>>>>>> 067521ae
 type EnterpriseAgent struct{}
 
 func (a *Agent) setupEnterpriseAgent(log hclog.Logger) error {
