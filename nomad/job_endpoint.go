package nomad

import (
	"context"
	"fmt"
	"sort"
	"strings"
	"time"

	metrics "github.com/armon/go-metrics"
	log "github.com/hashicorp/go-hclog"
	memdb "github.com/hashicorp/go-memdb"
	multierror "github.com/hashicorp/go-multierror"

	"github.com/golang/snappy"
	"github.com/hashicorp/consul/lib"
	"github.com/hashicorp/nomad/acl"
	"github.com/hashicorp/nomad/helper"
	"github.com/hashicorp/nomad/helper/uuid"
	"github.com/hashicorp/nomad/nomad/state"
	"github.com/hashicorp/nomad/nomad/structs"
	"github.com/hashicorp/nomad/scheduler"
	"github.com/pkg/errors"
)

const (
	// RegisterEnforceIndexErrPrefix is the prefix to use in errors caused by
	// enforcing the job modify index during registers.
	RegisterEnforceIndexErrPrefix = "Enforcing job modify index"

	// DispatchPayloadSizeLimit is the maximum size of the uncompressed input
	// data payload.
	DispatchPayloadSizeLimit = 16 * 1024
)

var (
	// allowRescheduleTransition is the transition that allows failed
	// allocations to be force rescheduled. We create a one off
	// variable to avoid creating a new object for every request.
	allowForceRescheduleTransition = &structs.DesiredTransition{
		ForceReschedule: helper.BoolToPtr(true),
	}
)

// Job endpoint is used for job interactions
type Job struct {
	srv    *Server
	logger log.Logger

	// builtin admission controllers
	mutators   []jobMutator
	validators []jobValidator
}

// NewJobEndpoints creates a new job endpoint with builtin admission controllers
func NewJobEndpoints(s *Server) *Job {
	return &Job{
		srv:    s,
		logger: s.logger.Named("job"),
		mutators: []jobMutator{
			jobCanonicalizer{},
			jobConnectHook{},
			jobImpliedConstraints{},
		},
		validators: []jobValidator{
			jobConnectHook{},
			jobValidate{},
		},
	}
}

// Register is used to upsert a job for scheduling
func (j *Job) Register(args *structs.JobRegisterRequest, reply *structs.JobRegisterResponse) error {
	if done, err := j.srv.forward("Job.Register", args, args, reply); done {
		return err
	}
	defer metrics.MeasureSince([]string{"nomad", "job", "register"}, time.Now())

	// Validate the arguments
	if args.Job == nil {
		return fmt.Errorf("missing job for registration")
	}

	// defensive check; http layer and RPC requester should ensure namespaces are set consistently
	if args.RequestNamespace() != args.Job.Namespace {
		return fmt.Errorf("mismatched request namespace in request: %q, %q", args.RequestNamespace(), args.Job.Namespace)
	}

	// Run admission controllers
	job, warnings, err := j.admissionControllers(args.Job)
	if err != nil {
		return err
	}
	args.Job = job

	// Set the warning message
	reply.Warnings = structs.MergeMultierrorWarnings(warnings...)

	// Check job submission permissions
	if aclObj, err := j.srv.ResolveToken(args.AuthToken); err != nil {
		return err
	} else if aclObj != nil {
		if !aclObj.AllowNsOp(args.RequestNamespace(), acl.NamespaceCapabilitySubmitJob) {
			return structs.ErrPermissionDenied
		}

		// Validate Volume Permissions
		for _, tg := range args.Job.TaskGroups {
			for _, vol := range tg.Volumes {
				if vol.Type != structs.VolumeTypeHost {
					return structs.ErrPermissionDenied
				}

				// If a volume is readonly, then we allow access if the user has ReadOnly
				// or ReadWrite access to the volume. Otherwise we only allow access if
				// they have ReadWrite access.
				if vol.ReadOnly {
					if !aclObj.AllowHostVolumeOperation(vol.Source, acl.HostVolumeCapabilityMountReadOnly) &&
						!aclObj.AllowHostVolumeOperation(vol.Source, acl.HostVolumeCapabilityMountReadWrite) {
						return structs.ErrPermissionDenied
					}
				} else {
					if !aclObj.AllowHostVolumeOperation(vol.Source, acl.HostVolumeCapabilityMountReadWrite) {
						return structs.ErrPermissionDenied
					}
				}
			}

			for _, t := range tg.Tasks {
				for _, vm := range t.VolumeMounts {
					vol := tg.Volumes[vm.Volume]
					if vm.PropagationMode == structs.VolumeMountPropagationBidirectional &&
						!aclObj.AllowHostVolumeOperation(vol.Source, acl.HostVolumeCapabilityMountReadWrite) {
						return structs.ErrPermissionDenied
					}
				}
			}
		}

		// Check if override is set and we do not have permissions
		if args.PolicyOverride {
			if !aclObj.AllowNsOp(args.RequestNamespace(), acl.NamespaceCapabilitySentinelOverride) {
				j.logger.Warn("policy override attempted without permissions for job", "job", args.Job.ID)
				return structs.ErrPermissionDenied
			}
			j.logger.Warn("policy override set for job", "job", args.Job.ID)
		}
	}

	// Lookup the job
	snap, err := j.srv.State().Snapshot()
	if err != nil {
		return err
	}
	ws := memdb.NewWatchSet()
	existingJob, err := snap.JobByID(ws, args.RequestNamespace(), args.Job.ID)
	if err != nil {
		return err
	}

	// If EnforceIndex set, check it before trying to apply
	if args.EnforceIndex {
		jmi := args.JobModifyIndex
		if existingJob != nil {
			if jmi == 0 {
				return fmt.Errorf("%s 0: job already exists", RegisterEnforceIndexErrPrefix)
			} else if jmi != existingJob.JobModifyIndex {
				return fmt.Errorf("%s %d: job exists with conflicting job modify index: %d",
					RegisterEnforceIndexErrPrefix, jmi, existingJob.JobModifyIndex)
			}
		} else if jmi != 0 {
			return fmt.Errorf("%s %d: job does not exist", RegisterEnforceIndexErrPrefix, jmi)
		}
	}

	// Validate job transitions if its an update
	if err := validateJobUpdate(existingJob, args.Job); err != nil {
		return err
	}

	// Ensure that the job has permissions for the requested Vault tokens
	policies := args.Job.VaultPolicies()
	if len(policies) != 0 {
		vconf := j.srv.config.VaultConfig
		if !vconf.IsEnabled() {
			return fmt.Errorf("Vault not enabled and Vault policies requested")
		}

		// Have to check if the user has permissions
		if !vconf.AllowsUnauthenticated() {
			if args.Job.VaultToken == "" {
				return fmt.Errorf("Vault policies requested but missing Vault Token")
			}

			vault := j.srv.vault
			s, err := vault.LookupToken(context.Background(), args.Job.VaultToken)
			if err != nil {
				return err
			}

			allowedPolicies, err := PoliciesFrom(s)
			if err != nil {
				return err
			}

			// If we are given a root token it can access all policies
			if !lib.StrContains(allowedPolicies, "root") {
				flatPolicies := structs.VaultPoliciesSet(policies)
				subset, offending := helper.SliceStringIsSubset(allowedPolicies, flatPolicies)
				if !subset {
					return fmt.Errorf("Passed Vault Token doesn't allow access to the following policies: %s",
						strings.Join(offending, ", "))
				}
			}
		}
	}

<<<<<<< HEAD
=======
	// helper function that checks if the "operator token" supplied with the
	// job has sufficient ACL permissions for establishing consul connect services
	checkOperatorToken := func(task string) error {
		if j.srv.config.ConsulConfig.AllowsUnauthenticated() {
			// if consul.allow_unauthenticated is enabled (which is the default)
			// just let the Job through without checking anything.
			return nil
		}
		proxiedTask := strings.TrimPrefix(task, structs.ConnectProxyPrefix+"-")
		ctx := context.Background()
		if err := j.srv.consulACLs.CheckSIPolicy(ctx, proxiedTask, args.Job.ConsulToken); err != nil {
			// not much in the way of exported error types, we could parse
			// the content, but all errors are going to be failures anyway
			return errors.Wrap(err, "operator token denied")
		}
		return nil
	}

	// Enforce that the operator has necessary Consul ACL permissions
	for _, tg := range args.Job.ConnectTasks() {
		for _, task := range tg {
			if err := checkOperatorToken(task); err != nil {
				return err
			}
		}
	}

>>>>>>> 61d4a44b
	// Enforce Sentinel policies. Pass a copy of the job to prevent
	// sentinel from altering it.
	policyWarnings, err := j.enforceSubmitJob(args.PolicyOverride, args.Job.Copy())
	if err != nil {
		return err
	}
	if policyWarnings != nil {
		warnings = append(warnings, policyWarnings)
		reply.Warnings = structs.MergeMultierrorWarnings(warnings...)
	}

	// Clear the Vault token
	args.Job.VaultToken = ""

	// Check if the job has changed at all
	if existingJob == nil || existingJob.SpecChanged(args.Job) {
		// Set the submit time
		args.Job.SetSubmitTime()

		// Commit this update via Raft
		fsmErr, index, err := j.srv.raftApply(structs.JobRegisterRequestType, args)
		if err, ok := fsmErr.(error); ok && err != nil {
			j.logger.Error("registering job failed", "error", err, "fsm", true)
			return err
		}
		if err != nil {
			j.logger.Error("registering job failed", "error", err, "raft", true)
			return err
		}

		// Populate the reply with job information
		reply.JobModifyIndex = index
	} else {
		reply.JobModifyIndex = existingJob.JobModifyIndex
	}

	// If the job is periodic or parameterized, we don't create an eval.
	if args.Job.IsPeriodic() || args.Job.IsParameterized() {
		return nil
	}

	// Create a new evaluation
	now := time.Now().UTC().UnixNano()
	eval := &structs.Evaluation{
		ID:             uuid.Generate(),
		Namespace:      args.RequestNamespace(),
		Priority:       args.Job.Priority,
		Type:           args.Job.Type,
		TriggeredBy:    structs.EvalTriggerJobRegister,
		JobID:          args.Job.ID,
		JobModifyIndex: reply.JobModifyIndex,
		Status:         structs.EvalStatusPending,
		CreateTime:     now,
		ModifyTime:     now,
	}
	update := &structs.EvalUpdateRequest{
		Evals:        []*structs.Evaluation{eval},
		WriteRequest: structs.WriteRequest{Region: args.Region},
	}

	// Commit this evaluation via Raft
	// XXX: There is a risk of partial failure where the JobRegister succeeds
	// but that the EvalUpdate does not.
	_, evalIndex, err := j.srv.raftApply(structs.EvalUpdateRequestType, update)
	if err != nil {
		j.logger.Error("eval create failed", "error", err, "method", "register")
		return err
	}

	// Populate the reply with eval information
	reply.EvalID = eval.ID
	reply.EvalCreateIndex = evalIndex
	reply.Index = evalIndex
	return nil
}

// getSignalConstraint builds a suitable constraint based on the required
// signals
func getSignalConstraint(signals []string) *structs.Constraint {
	sort.Strings(signals)
	return &structs.Constraint{
		Operand: structs.ConstraintSetContains,
		LTarget: "${attr.os.signals}",
		RTarget: strings.Join(signals, ","),
	}
}

// Summary retrieves the summary of a job
func (j *Job) Summary(args *structs.JobSummaryRequest,
	reply *structs.JobSummaryResponse) error {

	if done, err := j.srv.forward("Job.Summary", args, args, reply); done {
		return err
	}
	defer metrics.MeasureSince([]string{"nomad", "job_summary", "get_job_summary"}, time.Now())

	// Check for read-job permissions
	if aclObj, err := j.srv.ResolveToken(args.AuthToken); err != nil {
		return err
	} else if aclObj != nil && !aclObj.AllowNsOp(args.RequestNamespace(), acl.NamespaceCapabilityReadJob) {
		return structs.ErrPermissionDenied
	}

	// Setup the blocking query
	opts := blockingOptions{
		queryOpts: &args.QueryOptions,
		queryMeta: &reply.QueryMeta,
		run: func(ws memdb.WatchSet, state *state.StateStore) error {
			// Look for job summary
			out, err := state.JobSummaryByID(ws, args.RequestNamespace(), args.JobID)
			if err != nil {
				return err
			}

			// Setup the output
			reply.JobSummary = out
			if out != nil {
				reply.Index = out.ModifyIndex
			} else {
				// Use the last index that affected the job_summary table
				index, err := state.Index("job_summary")
				if err != nil {
					return err
				}
				reply.Index = index
			}

			// Set the query response
			j.srv.setQueryMeta(&reply.QueryMeta)
			return nil
		}}
	return j.srv.blockingRPC(&opts)
}

// Validate validates a job
func (j *Job) Validate(args *structs.JobValidateRequest, reply *structs.JobValidateResponse) error {
	defer metrics.MeasureSince([]string{"nomad", "job", "validate"}, time.Now())

	// defensive check; http layer and RPC requester should ensure namespaces are set consistently
	if args.RequestNamespace() != args.Job.Namespace {
		return fmt.Errorf("mismatched request namespace in request: %q, %q", args.RequestNamespace(), args.Job.Namespace)
	}

	job, mutateWarnings, err := j.admissionMutators(args.Job)
	if err != nil {
		return err
	}
	args.Job = job

	// Check for read-job permissions
	if aclObj, err := j.srv.ResolveToken(args.AuthToken); err != nil {
		return err
	} else if aclObj != nil && !aclObj.AllowNsOp(args.RequestNamespace(), acl.NamespaceCapabilityReadJob) {
		return structs.ErrPermissionDenied
	}

	// Validate the job and capture any warnings
	validateWarnings, err := j.admissionValidators(args.Job)
	if err != nil {
		if merr, ok := err.(*multierror.Error); ok {
			for _, err := range merr.Errors {
				reply.ValidationErrors = append(reply.ValidationErrors, err.Error())
			}
			reply.Error = merr.Error()
		} else {
			reply.ValidationErrors = append(reply.ValidationErrors, err.Error())
			reply.Error = err.Error()
		}
	}

	validateWarnings = append(validateWarnings, mutateWarnings...)

	// Set the warning message
	reply.Warnings = structs.MergeMultierrorWarnings(validateWarnings...)
	reply.DriverConfigValidated = true
	return nil
}

// Revert is used to revert the job to a prior version
func (j *Job) Revert(args *structs.JobRevertRequest, reply *structs.JobRegisterResponse) error {
	if done, err := j.srv.forward("Job.Revert", args, args, reply); done {
		return err
	}
	defer metrics.MeasureSince([]string{"nomad", "job", "revert"}, time.Now())

	// Check for submit-job permissions
	if aclObj, err := j.srv.ResolveToken(args.AuthToken); err != nil {
		return err
	} else if aclObj != nil && !aclObj.AllowNsOp(args.RequestNamespace(), acl.NamespaceCapabilitySubmitJob) {
		return structs.ErrPermissionDenied
	}

	// Validate the arguments
	if args.JobID == "" {
		return fmt.Errorf("missing job ID for revert")
	}

	// Lookup the job by version
	snap, err := j.srv.fsm.State().Snapshot()
	if err != nil {
		return err
	}

	ws := memdb.NewWatchSet()
	cur, err := snap.JobByID(ws, args.RequestNamespace(), args.JobID)
	if err != nil {
		return err
	}
	if cur == nil {
		return fmt.Errorf("job %q not found", args.JobID)
	}
	if args.JobVersion == cur.Version {
		return fmt.Errorf("can't revert to current version")
	}

	jobV, err := snap.JobByIDAndVersion(ws, args.RequestNamespace(), args.JobID, args.JobVersion)
	if err != nil {
		return err
	}
	if jobV == nil {
		return fmt.Errorf("job %q in namespace %q at version %d not found", args.JobID, args.RequestNamespace(), args.JobVersion)
	}

	// Build the register request
	revJob := jobV.Copy()
	// Use Vault Token from revert request to perform registration of reverted job.
	revJob.VaultToken = args.VaultToken
	reg := &structs.JobRegisterRequest{
		Job:          revJob,
		WriteRequest: args.WriteRequest,
	}

	// If the request is enforcing the existing version do a check.
	if args.EnforcePriorVersion != nil {
		if cur.Version != *args.EnforcePriorVersion {
			return fmt.Errorf("Current job has version %d; enforcing version %d", cur.Version, *args.EnforcePriorVersion)
		}

		reg.EnforceIndex = true
		reg.JobModifyIndex = cur.JobModifyIndex
	}

	// Register the version.
	return j.Register(reg, reply)
}

// Stable is used to mark the job version as stable
func (j *Job) Stable(args *structs.JobStabilityRequest, reply *structs.JobStabilityResponse) error {
	if done, err := j.srv.forward("Job.Stable", args, args, reply); done {
		return err
	}
	defer metrics.MeasureSince([]string{"nomad", "job", "stable"}, time.Now())

	// Check for read-job permissions
	if aclObj, err := j.srv.ResolveToken(args.AuthToken); err != nil {
		return err
	} else if aclObj != nil && !aclObj.AllowNsOp(args.RequestNamespace(), acl.NamespaceCapabilitySubmitJob) {
		return structs.ErrPermissionDenied
	}

	// Validate the arguments
	if args.JobID == "" {
		return fmt.Errorf("missing job ID for marking job as stable")
	}

	// Lookup the job by version
	snap, err := j.srv.fsm.State().Snapshot()
	if err != nil {
		return err
	}

	ws := memdb.NewWatchSet()
	jobV, err := snap.JobByIDAndVersion(ws, args.RequestNamespace(), args.JobID, args.JobVersion)
	if err != nil {
		return err
	}
	if jobV == nil {
		return fmt.Errorf("job %q in namespace %q at version %d not found", args.JobID, args.RequestNamespace(), args.JobVersion)
	}

	// Commit this stability request via Raft
	_, modifyIndex, err := j.srv.raftApply(structs.JobStabilityRequestType, args)
	if err != nil {
		j.logger.Error("submitting job stability request failed", "error", err)
		return err
	}

	// Setup the reply
	reply.Index = modifyIndex
	return nil
}

// Evaluate is used to force a job for re-evaluation
func (j *Job) Evaluate(args *structs.JobEvaluateRequest, reply *structs.JobRegisterResponse) error {
	if done, err := j.srv.forward("Job.Evaluate", args, args, reply); done {
		return err
	}
	defer metrics.MeasureSince([]string{"nomad", "job", "evaluate"}, time.Now())

	// Check for read-job permissions
	if aclObj, err := j.srv.ResolveToken(args.AuthToken); err != nil {
		return err
	} else if aclObj != nil && !aclObj.AllowNsOp(args.RequestNamespace(), acl.NamespaceCapabilityReadJob) {
		return structs.ErrPermissionDenied
	}

	// Validate the arguments
	if args.JobID == "" {
		return fmt.Errorf("missing job ID for evaluation")
	}

	// Lookup the job
	snap, err := j.srv.fsm.State().Snapshot()
	if err != nil {
		return err
	}
	ws := memdb.NewWatchSet()
	job, err := snap.JobByID(ws, args.RequestNamespace(), args.JobID)
	if err != nil {
		return err
	}
	if job == nil {
		return fmt.Errorf("job not found")
	}

	if job.IsPeriodic() {
		return fmt.Errorf("can't evaluate periodic job")
	} else if job.IsParameterized() {
		return fmt.Errorf("can't evaluate parameterized job")
	}

	forceRescheduleAllocs := make(map[string]*structs.DesiredTransition)

	if args.EvalOptions.ForceReschedule {
		// Find any failed allocs that could be force rescheduled
		allocs, err := snap.AllocsByJob(ws, args.RequestNamespace(), args.JobID, false)
		if err != nil {
			return err
		}

		for _, alloc := range allocs {
			taskGroup := job.LookupTaskGroup(alloc.TaskGroup)
			// Forcing rescheduling is only allowed if task group has rescheduling enabled
			if taskGroup == nil || !taskGroup.ReschedulePolicy.Enabled() {
				continue
			}

			if alloc.NextAllocation == "" && alloc.ClientStatus == structs.AllocClientStatusFailed && !alloc.DesiredTransition.ShouldForceReschedule() {
				forceRescheduleAllocs[alloc.ID] = allowForceRescheduleTransition
			}
		}
	}

	// Create a new evaluation
	now := time.Now().UTC().UnixNano()
	eval := &structs.Evaluation{
		ID:             uuid.Generate(),
		Namespace:      args.RequestNamespace(),
		Priority:       job.Priority,
		Type:           job.Type,
		TriggeredBy:    structs.EvalTriggerJobRegister,
		JobID:          job.ID,
		JobModifyIndex: job.ModifyIndex,
		Status:         structs.EvalStatusPending,
		CreateTime:     now,
		ModifyTime:     now,
	}

	// Create a AllocUpdateDesiredTransitionRequest request with the eval and any forced rescheduled allocs
	updateTransitionReq := &structs.AllocUpdateDesiredTransitionRequest{
		Allocs: forceRescheduleAllocs,
		Evals:  []*structs.Evaluation{eval},
	}
	_, evalIndex, err := j.srv.raftApply(structs.AllocUpdateDesiredTransitionRequestType, updateTransitionReq)

	if err != nil {
		j.logger.Error("eval create failed", "error", err, "method", "evaluate")
		return err
	}

	// Setup the reply
	reply.EvalID = eval.ID
	reply.EvalCreateIndex = evalIndex
	reply.JobModifyIndex = job.ModifyIndex
	reply.Index = evalIndex
	return nil
}

// Deregister is used to remove a job the cluster.
func (j *Job) Deregister(args *structs.JobDeregisterRequest, reply *structs.JobDeregisterResponse) error {
	if done, err := j.srv.forward("Job.Deregister", args, args, reply); done {
		return err
	}
	defer metrics.MeasureSince([]string{"nomad", "job", "deregister"}, time.Now())

	// Check for submit-job permissions
	if aclObj, err := j.srv.ResolveToken(args.AuthToken); err != nil {
		return err
	} else if aclObj != nil && !aclObj.AllowNsOp(args.RequestNamespace(), acl.NamespaceCapabilitySubmitJob) {
		return structs.ErrPermissionDenied
	}

	// Validate the arguments
	if args.JobID == "" {
		return fmt.Errorf("missing job ID for deregistering")
	}

	// Lookup the job
	snap, err := j.srv.fsm.State().Snapshot()
	if err != nil {
		return err
	}
	ws := memdb.NewWatchSet()
	job, err := snap.JobByID(ws, args.RequestNamespace(), args.JobID)
	if err != nil {
		return err
	}

	// Commit this update via Raft
	_, index, err := j.srv.raftApply(structs.JobDeregisterRequestType, args)
	if err != nil {
		j.logger.Error("deregister failed", "error", err)
		return err
	}

	// Populate the reply with job information
	reply.JobModifyIndex = index

	// If the job is periodic or parameterized, we don't create an eval.
	if job != nil && (job.IsPeriodic() || job.IsParameterized()) {
		return nil
	}

	// Create a new evaluation
	// XXX: The job priority / type is strange for this, since it's not a high
	// priority even if the job was.
	now := time.Now().UTC().UnixNano()
	eval := &structs.Evaluation{
		ID:             uuid.Generate(),
		Namespace:      args.RequestNamespace(),
		Priority:       structs.JobDefaultPriority,
		Type:           structs.JobTypeService,
		TriggeredBy:    structs.EvalTriggerJobDeregister,
		JobID:          args.JobID,
		JobModifyIndex: index,
		Status:         structs.EvalStatusPending,
		CreateTime:     now,
		ModifyTime:     now,
	}
	update := &structs.EvalUpdateRequest{
		Evals:        []*structs.Evaluation{eval},
		WriteRequest: structs.WriteRequest{Region: args.Region},
	}

	// Commit this evaluation via Raft
	_, evalIndex, err := j.srv.raftApply(structs.EvalUpdateRequestType, update)
	if err != nil {
		j.logger.Error("eval create failed", "error", err, "method", "deregister")
		return err
	}

	// Populate the reply with eval information
	reply.EvalID = eval.ID
	reply.EvalCreateIndex = evalIndex
	reply.Index = evalIndex
	return nil
}

// BatchDeregister is used to remove a set of jobs from the cluster.
func (j *Job) BatchDeregister(args *structs.JobBatchDeregisterRequest, reply *structs.JobBatchDeregisterResponse) error {
	if done, err := j.srv.forward("Job.BatchDeregister", args, args, reply); done {
		return err
	}
	defer metrics.MeasureSince([]string{"nomad", "job", "batch_deregister"}, time.Now())

	// Resolve the ACL token
	aclObj, err := j.srv.ResolveToken(args.AuthToken)
	if err != nil {
		return err
	}

	// Validate the arguments
	if len(args.Jobs) == 0 {
		return fmt.Errorf("given no jobs to deregister")
	}
	if len(args.Evals) != 0 {
		return fmt.Errorf("evaluations should not be populated")
	}

	// Loop through checking for permissions
	for jobNS := range args.Jobs {
		// Check for submit-job permissions
		if aclObj != nil && !aclObj.AllowNsOp(jobNS.Namespace, acl.NamespaceCapabilitySubmitJob) {
			return structs.ErrPermissionDenied
		}
	}

	// Grab a snapshot
	snap, err := j.srv.fsm.State().Snapshot()
	if err != nil {
		return err
	}

	// Loop through to create evals
	for jobNS, options := range args.Jobs {
		if options == nil {
			return fmt.Errorf("no deregister options provided for %v", jobNS)
		}

		job, err := snap.JobByID(nil, jobNS.Namespace, jobNS.ID)
		if err != nil {
			return err
		}

		// If the job is periodic or parameterized, we don't create an eval.
		if job != nil && (job.IsPeriodic() || job.IsParameterized()) {
			continue
		}

		priority := structs.JobDefaultPriority
		jtype := structs.JobTypeService
		if job != nil {
			priority = job.Priority
			jtype = job.Type
		}

		// Create a new evaluation
		now := time.Now().UTC().UnixNano()
		eval := &structs.Evaluation{
			ID:          uuid.Generate(),
			Namespace:   jobNS.Namespace,
			Priority:    priority,
			Type:        jtype,
			TriggeredBy: structs.EvalTriggerJobDeregister,
			JobID:       jobNS.ID,
			Status:      structs.EvalStatusPending,
			CreateTime:  now,
			ModifyTime:  now,
		}
		args.Evals = append(args.Evals, eval)
	}

	// Commit this update via Raft
	_, index, err := j.srv.raftApply(structs.JobBatchDeregisterRequestType, args)
	if err != nil {
		j.logger.Error("batch deregister failed", "error", err)
		return err
	}

	reply.Index = index
	return nil
}

// GetJob is used to request information about a specific job
func (j *Job) GetJob(args *structs.JobSpecificRequest,
	reply *structs.SingleJobResponse) error {
	if done, err := j.srv.forward("Job.GetJob", args, args, reply); done {
		return err
	}
	defer metrics.MeasureSince([]string{"nomad", "job", "get_job"}, time.Now())

	// Check for read-job permissions
	if aclObj, err := j.srv.ResolveToken(args.AuthToken); err != nil {
		return err
	} else if aclObj != nil && !aclObj.AllowNsOp(args.RequestNamespace(), acl.NamespaceCapabilityReadJob) {
		return structs.ErrPermissionDenied
	}

	// Setup the blocking query
	opts := blockingOptions{
		queryOpts: &args.QueryOptions,
		queryMeta: &reply.QueryMeta,
		run: func(ws memdb.WatchSet, state *state.StateStore) error {
			// Look for the job
			out, err := state.JobByID(ws, args.RequestNamespace(), args.JobID)
			if err != nil {
				return err
			}

			// Setup the output
			reply.Job = out
			if out != nil {
				reply.Index = out.ModifyIndex
			} else {
				// Use the last index that affected the nodes table
				index, err := state.Index("jobs")
				if err != nil {
					return err
				}
				reply.Index = index
			}

			// Set the query response
			j.srv.setQueryMeta(&reply.QueryMeta)
			return nil
		}}
	return j.srv.blockingRPC(&opts)
}

// GetJobVersions is used to retrieve all tracked versions of a job.
func (j *Job) GetJobVersions(args *structs.JobVersionsRequest,
	reply *structs.JobVersionsResponse) error {
	if done, err := j.srv.forward("Job.GetJobVersions", args, args, reply); done {
		return err
	}
	defer metrics.MeasureSince([]string{"nomad", "job", "get_job_versions"}, time.Now())

	// Check for read-job permissions
	if aclObj, err := j.srv.ResolveToken(args.AuthToken); err != nil {
		return err
	} else if aclObj != nil && !aclObj.AllowNsOp(args.RequestNamespace(), acl.NamespaceCapabilityReadJob) {
		return structs.ErrPermissionDenied
	}

	// Setup the blocking query
	opts := blockingOptions{
		queryOpts: &args.QueryOptions,
		queryMeta: &reply.QueryMeta,
		run: func(ws memdb.WatchSet, state *state.StateStore) error {
			// Look for the job
			out, err := state.JobVersionsByID(ws, args.RequestNamespace(), args.JobID)
			if err != nil {
				return err
			}

			// Setup the output
			reply.Versions = out
			if len(out) != 0 {
				reply.Index = out[0].ModifyIndex

				// Compute the diffs
				if args.Diffs {
					for i := 0; i < len(out)-1; i++ {
						old, new := out[i+1], out[i]
						d, err := old.Diff(new, true)
						if err != nil {
							return fmt.Errorf("failed to create job diff: %v", err)
						}
						reply.Diffs = append(reply.Diffs, d)
					}
				}
			} else {
				// Use the last index that affected the nodes table
				index, err := state.Index("job_version")
				if err != nil {
					return err
				}
				reply.Index = index
			}

			// Set the query response
			j.srv.setQueryMeta(&reply.QueryMeta)
			return nil
		}}
	return j.srv.blockingRPC(&opts)
}

// List is used to list the jobs registered in the system
func (j *Job) List(args *structs.JobListRequest,
	reply *structs.JobListResponse) error {
	if done, err := j.srv.forward("Job.List", args, args, reply); done {
		return err
	}
	defer metrics.MeasureSince([]string{"nomad", "job", "list"}, time.Now())

	// Check for list-job permissions
	if aclObj, err := j.srv.ResolveToken(args.AuthToken); err != nil {
		return err
	} else if aclObj != nil && !aclObj.AllowNsOp(args.RequestNamespace(), acl.NamespaceCapabilityListJobs) {
		return structs.ErrPermissionDenied
	}

	// Setup the blocking query
	opts := blockingOptions{
		queryOpts: &args.QueryOptions,
		queryMeta: &reply.QueryMeta,
		run: func(ws memdb.WatchSet, state *state.StateStore) error {
			// Capture all the jobs
			var err error
			var iter memdb.ResultIterator
			if prefix := args.QueryOptions.Prefix; prefix != "" {
				iter, err = state.JobsByIDPrefix(ws, args.RequestNamespace(), prefix)
			} else {
				iter, err = state.JobsByNamespace(ws, args.RequestNamespace())
			}
			if err != nil {
				return err
			}

			var jobs []*structs.JobListStub
			for {
				raw := iter.Next()
				if raw == nil {
					break
				}
				job := raw.(*structs.Job)
				summary, err := state.JobSummaryByID(ws, args.RequestNamespace(), job.ID)
				if err != nil {
					return fmt.Errorf("unable to look up summary for job: %v", job.ID)
				}
				jobs = append(jobs, job.Stub(summary))
			}
			reply.Jobs = jobs

			// Use the last index that affected the jobs table or summary
			jindex, err := state.Index("jobs")
			if err != nil {
				return err
			}
			sindex, err := state.Index("job_summary")
			if err != nil {
				return err
			}
			reply.Index = helper.Uint64Max(jindex, sindex)

			// Set the query response
			j.srv.setQueryMeta(&reply.QueryMeta)
			return nil
		}}
	return j.srv.blockingRPC(&opts)
}

// Allocations is used to list the allocations for a job
func (j *Job) Allocations(args *structs.JobSpecificRequest,
	reply *structs.JobAllocationsResponse) error {
	if done, err := j.srv.forward("Job.Allocations", args, args, reply); done {
		return err
	}
	defer metrics.MeasureSince([]string{"nomad", "job", "allocations"}, time.Now())

	// Check for read-job permissions
	if aclObj, err := j.srv.ResolveToken(args.AuthToken); err != nil {
		return err
	} else if aclObj != nil && !aclObj.AllowNsOp(args.RequestNamespace(), acl.NamespaceCapabilityReadJob) {
		return structs.ErrPermissionDenied
	}

	// Ensure JobID is set otherwise everything works and never returns
	// allocations which can hide bugs in request code.
	if args.JobID == "" {
		return fmt.Errorf("missing job ID")
	}

	// Setup the blocking query
	opts := blockingOptions{
		queryOpts: &args.QueryOptions,
		queryMeta: &reply.QueryMeta,
		run: func(ws memdb.WatchSet, state *state.StateStore) error {
			// Capture the allocations
			allocs, err := state.AllocsByJob(ws, args.RequestNamespace(), args.JobID, args.All)
			if err != nil {
				return err
			}

			// Convert to stubs
			if len(allocs) > 0 {
				reply.Allocations = make([]*structs.AllocListStub, 0, len(allocs))
				for _, alloc := range allocs {
					reply.Allocations = append(reply.Allocations, alloc.Stub())
				}
			}

			// Use the last index that affected the allocs table
			index, err := state.Index("allocs")
			if err != nil {
				return err
			}
			reply.Index = index

			// Set the query response
			j.srv.setQueryMeta(&reply.QueryMeta)
			return nil

		}}
	return j.srv.blockingRPC(&opts)
}

// Evaluations is used to list the evaluations for a job
func (j *Job) Evaluations(args *structs.JobSpecificRequest,
	reply *structs.JobEvaluationsResponse) error {
	if done, err := j.srv.forward("Job.Evaluations", args, args, reply); done {
		return err
	}
	defer metrics.MeasureSince([]string{"nomad", "job", "evaluations"}, time.Now())

	// Check for read-job permissions
	if aclObj, err := j.srv.ResolveToken(args.AuthToken); err != nil {
		return err
	} else if aclObj != nil && !aclObj.AllowNsOp(args.RequestNamespace(), acl.NamespaceCapabilityReadJob) {
		return structs.ErrPermissionDenied
	}

	// Setup the blocking query
	opts := blockingOptions{
		queryOpts: &args.QueryOptions,
		queryMeta: &reply.QueryMeta,
		run: func(ws memdb.WatchSet, state *state.StateStore) error {
			// Capture the evals
			var err error
			reply.Evaluations, err = state.EvalsByJob(ws, args.RequestNamespace(), args.JobID)
			if err != nil {
				return err
			}

			// Use the last index that affected the evals table
			index, err := state.Index("evals")
			if err != nil {
				return err
			}
			reply.Index = index

			// Set the query response
			j.srv.setQueryMeta(&reply.QueryMeta)
			return nil
		}}

	return j.srv.blockingRPC(&opts)
}

// Deployments is used to list the deployments for a job
func (j *Job) Deployments(args *structs.JobSpecificRequest,
	reply *structs.DeploymentListResponse) error {
	if done, err := j.srv.forward("Job.Deployments", args, args, reply); done {
		return err
	}
	defer metrics.MeasureSince([]string{"nomad", "job", "deployments"}, time.Now())

	// Check for read-job permissions
	if aclObj, err := j.srv.ResolveToken(args.AuthToken); err != nil {
		return err
	} else if aclObj != nil && !aclObj.AllowNsOp(args.RequestNamespace(), acl.NamespaceCapabilityReadJob) {
		return structs.ErrPermissionDenied
	}

	// Setup the blocking query
	opts := blockingOptions{
		queryOpts: &args.QueryOptions,
		queryMeta: &reply.QueryMeta,
		run: func(ws memdb.WatchSet, state *state.StateStore) error {
			// Capture the deployments
			deploys, err := state.DeploymentsByJobID(ws, args.RequestNamespace(), args.JobID, args.All)
			if err != nil {
				return err
			}

			// Use the last index that affected the deployment table
			index, err := state.Index("deployment")
			if err != nil {
				return err
			}
			reply.Index = index
			reply.Deployments = deploys

			// Set the query response
			j.srv.setQueryMeta(&reply.QueryMeta)
			return nil

		}}
	return j.srv.blockingRPC(&opts)
}

// LatestDeployment is used to retrieve the latest deployment for a job
func (j *Job) LatestDeployment(args *structs.JobSpecificRequest,
	reply *structs.SingleDeploymentResponse) error {
	if done, err := j.srv.forward("Job.LatestDeployment", args, args, reply); done {
		return err
	}
	defer metrics.MeasureSince([]string{"nomad", "job", "latest_deployment"}, time.Now())

	// Check for read-job permissions
	if aclObj, err := j.srv.ResolveToken(args.AuthToken); err != nil {
		return err
	} else if aclObj != nil && !aclObj.AllowNsOp(args.RequestNamespace(), acl.NamespaceCapabilityReadJob) {
		return structs.ErrPermissionDenied
	}

	// Setup the blocking query
	opts := blockingOptions{
		queryOpts: &args.QueryOptions,
		queryMeta: &reply.QueryMeta,
		run: func(ws memdb.WatchSet, state *state.StateStore) error {
			// Capture the deployments
			deploys, err := state.DeploymentsByJobID(ws, args.RequestNamespace(), args.JobID, args.All)
			if err != nil {
				return err
			}

			// Use the last index that affected the deployment table
			index, err := state.Index("deployment")
			if err != nil {
				return err
			}
			reply.Index = index
			if len(deploys) > 0 {
				sort.Slice(deploys, func(i, j int) bool {
					return deploys[i].CreateIndex > deploys[j].CreateIndex
				})
				reply.Deployment = deploys[0]
			}

			// Set the query response
			j.srv.setQueryMeta(&reply.QueryMeta)
			return nil

		}}
	return j.srv.blockingRPC(&opts)
}

// Plan is used to cause a dry-run evaluation of the Job and return the results
// with a potential diff containing annotations.
func (j *Job) Plan(args *structs.JobPlanRequest, reply *structs.JobPlanResponse) error {
	if done, err := j.srv.forward("Job.Plan", args, args, reply); done {
		return err
	}
	defer metrics.MeasureSince([]string{"nomad", "job", "plan"}, time.Now())

	// Validate the arguments
	if args.Job == nil {
		return fmt.Errorf("Job required for plan")
	}

	// Run admission controllers
	job, warnings, err := j.admissionControllers(args.Job)
	if err != nil {
		return err
	}
	args.Job = job

	// Set the warning message
	reply.Warnings = structs.MergeMultierrorWarnings(warnings...)

	// Check job submission permissions, which we assume is the same for plan
	if aclObj, err := j.srv.ResolveToken(args.AuthToken); err != nil {
		return err
	} else if aclObj != nil {
		if !aclObj.AllowNsOp(args.RequestNamespace(), acl.NamespaceCapabilitySubmitJob) {
			return structs.ErrPermissionDenied
		}
		// Check if override is set and we do not have permissions
		if args.PolicyOverride {
			if !aclObj.AllowNsOp(args.RequestNamespace(), acl.NamespaceCapabilitySentinelOverride) {
				return structs.ErrPermissionDenied
			}
		}
	}

	// Enforce Sentinel policies
	policyWarnings, err := j.enforceSubmitJob(args.PolicyOverride, args.Job)
	if err != nil {
		return err
	}
	if policyWarnings != nil {
		warnings = append(warnings, policyWarnings)
		reply.Warnings = structs.MergeMultierrorWarnings(warnings...)
	}

	// Acquire a snapshot of the state
	snap, err := j.srv.fsm.State().Snapshot()
	if err != nil {
		return err
	}

	// Get the original job
	ws := memdb.NewWatchSet()
	oldJob, err := snap.JobByID(ws, args.RequestNamespace(), args.Job.ID)
	if err != nil {
		return err
	}

	var index uint64
	var updatedIndex uint64

	if oldJob != nil {
		index = oldJob.JobModifyIndex

		// We want to reuse deployments where possible, so only insert the job if
		// it has changed or the job didn't exist
		if oldJob.SpecChanged(args.Job) {
			// Insert the updated Job into the snapshot
			updatedIndex = oldJob.JobModifyIndex + 1
			snap.UpsertJob(updatedIndex, args.Job)
		}
	} else if oldJob == nil {
		// Insert the updated Job into the snapshot
		snap.UpsertJob(100, args.Job)
	}

	// Create an eval and mark it as requiring annotations and insert that as well
	now := time.Now().UTC().UnixNano()
	eval := &structs.Evaluation{
		ID:             uuid.Generate(),
		Namespace:      args.RequestNamespace(),
		Priority:       args.Job.Priority,
		Type:           args.Job.Type,
		TriggeredBy:    structs.EvalTriggerJobRegister,
		JobID:          args.Job.ID,
		JobModifyIndex: updatedIndex,
		Status:         structs.EvalStatusPending,
		AnnotatePlan:   true,
		// Timestamps are added for consistency but this eval is never persisted
		CreateTime: now,
		ModifyTime: now,
	}

	snap.UpsertEvals(100, []*structs.Evaluation{eval})

	// Create an in-memory Planner that returns no errors and stores the
	// submitted plan and created evals.
	planner := &scheduler.Harness{
		State: &snap.StateStore,
	}

	// Create the scheduler and run it
	sched, err := scheduler.NewScheduler(eval.Type, j.logger, snap, planner)
	if err != nil {
		return err
	}

	if err := sched.Process(eval); err != nil {
		return err
	}

	// Annotate and store the diff
	if plans := len(planner.Plans); plans != 1 {
		return fmt.Errorf("scheduler resulted in an unexpected number of plans: %v", plans)
	}
	annotations := planner.Plans[0].Annotations
	if args.Diff {
		jobDiff, err := oldJob.Diff(args.Job, true)
		if err != nil {
			return fmt.Errorf("failed to create job diff: %v", err)
		}

		if err := scheduler.Annotate(jobDiff, annotations); err != nil {
			return fmt.Errorf("failed to annotate job diff: %v", err)
		}
		reply.Diff = jobDiff
	}

	// Grab the failures
	if len(planner.Evals) != 1 {
		return fmt.Errorf("scheduler resulted in an unexpected number of eval updates: %v", planner.Evals)
	}
	updatedEval := planner.Evals[0]

	// If it is a periodic job calculate the next launch
	if args.Job.IsPeriodic() && args.Job.Periodic.Enabled {
		reply.NextPeriodicLaunch, err = args.Job.Periodic.Next(time.Now().In(args.Job.Periodic.GetLocation()))
		if err != nil {
			return fmt.Errorf("Failed to parse cron expression: %v", err)
		}
	}

	reply.FailedTGAllocs = updatedEval.FailedTGAllocs
	reply.JobModifyIndex = index
	reply.Annotations = annotations
	reply.CreatedEvals = planner.CreateEvals
	reply.Index = index
	return nil
}

// validateJobUpdate ensures updates to a job are valid.
func validateJobUpdate(old, new *structs.Job) error {
	// Validate Dispatch not set on new Jobs
	if old == nil {
		if new.Dispatched {
			return fmt.Errorf("job can't be submitted with 'Dispatched' set")
		}
		return nil
	}

	// Type transitions are disallowed
	if old.Type != new.Type {
		return fmt.Errorf("cannot update job from type %q to %q", old.Type, new.Type)
	}

	// Transitioning to/from periodic is disallowed
	if old.IsPeriodic() && !new.IsPeriodic() {
		return fmt.Errorf("cannot update periodic job to being non-periodic")
	}
	if new.IsPeriodic() && !old.IsPeriodic() {
		return fmt.Errorf("cannot update non-periodic job to being periodic")
	}

	// Transitioning to/from parameterized is disallowed
	if old.IsParameterized() && !new.IsParameterized() {
		return fmt.Errorf("cannot update non-parameterized job to being parameterized")
	}
	if new.IsParameterized() && !old.IsParameterized() {
		return fmt.Errorf("cannot update parameterized job to being non-parameterized")
	}

	if old.Dispatched != new.Dispatched {
		return fmt.Errorf("field 'Dispatched' is read-only")
	}

	return nil
}

// Dispatch a parameterized job.
func (j *Job) Dispatch(args *structs.JobDispatchRequest, reply *structs.JobDispatchResponse) error {
	if done, err := j.srv.forward("Job.Dispatch", args, args, reply); done {
		return err
	}
	defer metrics.MeasureSince([]string{"nomad", "job", "dispatch"}, time.Now())

	// Check for submit-job permissions
	if aclObj, err := j.srv.ResolveToken(args.AuthToken); err != nil {
		return err
	} else if aclObj != nil && !aclObj.AllowNsOp(args.RequestNamespace(), acl.NamespaceCapabilityDispatchJob) {
		return structs.ErrPermissionDenied
	}

	// Lookup the parameterized job
	if args.JobID == "" {
		return fmt.Errorf("missing parameterized job ID")
	}

	snap, err := j.srv.fsm.State().Snapshot()
	if err != nil {
		return err
	}
	ws := memdb.NewWatchSet()
	parameterizedJob, err := snap.JobByID(ws, args.RequestNamespace(), args.JobID)
	if err != nil {
		return err
	}
	if parameterizedJob == nil {
		return fmt.Errorf("parameterized job not found")
	}

	if !parameterizedJob.IsParameterized() {
		return fmt.Errorf("Specified job %q is not a parameterized job", args.JobID)
	}

	if parameterizedJob.Stop {
		return fmt.Errorf("Specified job %q is stopped", args.JobID)
	}

	// Validate the arguments
	if err := validateDispatchRequest(args, parameterizedJob); err != nil {
		return err
	}

	// Derive the child job and commit it via Raft
	dispatchJob := parameterizedJob.Copy()
	dispatchJob.ID = structs.DispatchedID(parameterizedJob.ID, time.Now())
	dispatchJob.ParentID = parameterizedJob.ID
	dispatchJob.Name = dispatchJob.ID
	dispatchJob.SetSubmitTime()
	dispatchJob.Dispatched = true

	// Merge in the meta data
	for k, v := range args.Meta {
		if dispatchJob.Meta == nil {
			dispatchJob.Meta = make(map[string]string, len(args.Meta))
		}
		dispatchJob.Meta[k] = v
	}

	// Compress the payload
	dispatchJob.Payload = snappy.Encode(nil, args.Payload)

	regReq := &structs.JobRegisterRequest{
		Job:          dispatchJob,
		WriteRequest: args.WriteRequest,
	}

	// Commit this update via Raft
	fsmErr, jobCreateIndex, err := j.srv.raftApply(structs.JobRegisterRequestType, regReq)
	if err, ok := fsmErr.(error); ok && err != nil {
		j.logger.Error("dispatched job register failed", "error", err, "fsm", true)
		return err
	}
	if err != nil {
		j.logger.Error("dispatched job register failed", "error", err, "raft", true)
		return err
	}

	reply.JobCreateIndex = jobCreateIndex
	reply.DispatchedJobID = dispatchJob.ID
	reply.Index = jobCreateIndex

	// If the job is periodic, we don't create an eval.
	if !dispatchJob.IsPeriodic() {
		// Create a new evaluation
		now := time.Now().UTC().UnixNano()
		eval := &structs.Evaluation{
			ID:             uuid.Generate(),
			Namespace:      args.RequestNamespace(),
			Priority:       dispatchJob.Priority,
			Type:           dispatchJob.Type,
			TriggeredBy:    structs.EvalTriggerJobRegister,
			JobID:          dispatchJob.ID,
			JobModifyIndex: jobCreateIndex,
			Status:         structs.EvalStatusPending,
			CreateTime:     now,
			ModifyTime:     now,
		}
		update := &structs.EvalUpdateRequest{
			Evals:        []*structs.Evaluation{eval},
			WriteRequest: structs.WriteRequest{Region: args.Region},
		}

		// Commit this evaluation via Raft
		_, evalIndex, err := j.srv.raftApply(structs.EvalUpdateRequestType, update)
		if err != nil {
			j.logger.Error("eval create failed", "error", err, "method", "dispatch")
			return err
		}

		// Setup the reply
		reply.EvalID = eval.ID
		reply.EvalCreateIndex = evalIndex
		reply.Index = evalIndex
	}

	return nil
}

// validateDispatchRequest returns whether the request is valid given the
// parameterized job.
func validateDispatchRequest(req *structs.JobDispatchRequest, job *structs.Job) error {
	// Check the payload constraint is met
	hasInputData := len(req.Payload) != 0
	if job.ParameterizedJob.Payload == structs.DispatchPayloadRequired && !hasInputData {
		return fmt.Errorf("Payload is not provided but required by parameterized job")
	} else if job.ParameterizedJob.Payload == structs.DispatchPayloadForbidden && hasInputData {
		return fmt.Errorf("Payload provided but forbidden by parameterized job")
	}

	// Check the payload doesn't exceed the size limit
	if l := len(req.Payload); l > DispatchPayloadSizeLimit {
		return fmt.Errorf("Payload exceeds maximum size; %d > %d", l, DispatchPayloadSizeLimit)
	}

	// Check if the metadata is a set
	keys := make(map[string]struct{}, len(req.Meta))
	for k := range keys {
		if _, ok := keys[k]; ok {
			return fmt.Errorf("Duplicate key %q in passed metadata", k)
		}
		keys[k] = struct{}{}
	}

	required := helper.SliceStringToSet(job.ParameterizedJob.MetaRequired)
	optional := helper.SliceStringToSet(job.ParameterizedJob.MetaOptional)

	// Check the metadata key constraints are met
	unpermitted := make(map[string]struct{})
	for k := range req.Meta {
		_, req := required[k]
		_, opt := optional[k]
		if !req && !opt {
			unpermitted[k] = struct{}{}
		}
	}

	if len(unpermitted) != 0 {
		flat := make([]string, 0, len(unpermitted))
		for k := range unpermitted {
			flat = append(flat, k)
		}

		return fmt.Errorf("Dispatch request included unpermitted metadata keys: %v", flat)
	}

	missing := make(map[string]struct{})
	for _, k := range job.ParameterizedJob.MetaRequired {
		if _, ok := req.Meta[k]; !ok {
			missing[k] = struct{}{}
		}
	}

	if len(missing) != 0 {
		flat := make([]string, 0, len(missing))
		for k := range missing {
			flat = append(flat, k)
		}

		return fmt.Errorf("Dispatch did not provide required meta keys: %v", flat)
	}

	return nil
}<|MERGE_RESOLUTION|>--- conflicted
+++ resolved
@@ -215,8 +215,6 @@
 		}
 	}
 
-<<<<<<< HEAD
-=======
 	// helper function that checks if the "operator token" supplied with the
 	// job has sufficient ACL permissions for establishing consul connect services
 	checkOperatorToken := func(task string) error {
@@ -244,7 +242,6 @@
 		}
 	}
 
->>>>>>> 61d4a44b
 	// Enforce Sentinel policies. Pass a copy of the job to prevent
 	// sentinel from altering it.
 	policyWarnings, err := j.enforceSubmitJob(args.PolicyOverride, args.Job.Copy())
