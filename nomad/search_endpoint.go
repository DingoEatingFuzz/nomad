--- conflicted
+++ resolved
@@ -17,14 +17,6 @@
 var (
 	// ossContexts are the oss contexts which are searched to find matches
 	// for a given prefix
-<<<<<<< HEAD
-	allContexts = []structs.Context{structs.Allocs, structs.Jobs, structs.Nodes,
-		structs.Evals, structs.Deployments, structs.Namespaces}
-
-	// ossContexts are the oss contexts which are searched to find matches
-	// for a given prefix
-=======
->>>>>>> 0ec93d7b
 	ossContexts = []structs.Context{structs.Allocs, structs.Jobs, structs.Nodes,
 		structs.Evals, structs.Deployments}
 )
