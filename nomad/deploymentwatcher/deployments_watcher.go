package deploymentwatcher

import (
	"context"
	"fmt"
	"log"
	"sync"
	"time"

	"golang.org/x/time/rate"

	memdb "github.com/hashicorp/go-memdb"
	"github.com/hashicorp/nomad/nomad/state"
	"github.com/hashicorp/nomad/nomad/structs"
)

const (
	// LimitStateQueriesPerSecond is the number of state queries allowed per
	// second
	LimitStateQueriesPerSecond = 100.0

	// CrossDeploymentEvalBatchDuration is the duration in which evaluations are
	// batched across all deployment watchers before committing to Raft.
	CrossDeploymentEvalBatchDuration = 250 * time.Millisecond
)

var (
	// notEnabled is the error returned when the deployment watcher is not
	// enabled
	notEnabled = fmt.Errorf("deployment watcher not enabled")
)

// DeploymentRaftEndpoints exposes the deployment watcher to a set of functions
// to apply data transforms via Raft.
type DeploymentRaftEndpoints interface {
	// UpsertEvals is used to upsert a set of evaluations
	UpsertEvals([]*structs.Evaluation) (uint64, error)

	// UpsertJob is used to upsert a job
	UpsertJob(job *structs.Job) (uint64, error)

	// UpdateDeploymentStatus is used to make a deployment status update
	// and potentially create an evaluation.
	UpdateDeploymentStatus(u *structs.DeploymentStatusUpdateRequest) (uint64, error)

	// UpdateDeploymentPromotion is used to promote canaries in a deployment
	UpdateDeploymentPromotion(req *structs.ApplyDeploymentPromoteRequest) (uint64, error)

	// UpdateDeploymentAllocHealth is used to set the health of allocations in a
	// deployment
	UpdateDeploymentAllocHealth(req *structs.ApplyDeploymentAllocHealthRequest) (uint64, error)
}

// Watcher is used to watch deployments and their allocations created
// by the scheduler and trigger the scheduler when allocation health
// transistions.
type Watcher struct {
	enabled bool
	logger  *log.Logger

	// queryLimiter is used to limit the rate of blocking queries
	queryLimiter *rate.Limiter

	// evalBatchDuration is the duration to batch eval creation across all
	// deployment watchers
	evalBatchDuration time.Duration

	// raft contains the set of Raft endpoints that can be used by the
	// deployments watcher
	raft DeploymentRaftEndpoints

	// state is the state that is watched for state changes.
	state *state.StateStore

	// watchers is the set of active watchers, one per deployment
	watchers map[string]*deploymentWatcher

	// evalBatcher is used to batch the creation of evaluations
	evalBatcher *EvalBatcher

	// ctx and exitFn are used to cancel the watcher
	ctx    context.Context
	exitFn context.CancelFunc

	l sync.RWMutex
}

// NewDeploymentsWatcher returns a deployments watcher that is used to watch
// deployments and trigger the scheduler as needed.
func NewDeploymentsWatcher(logger *log.Logger,
	raft DeploymentRaftEndpoints, stateQueriesPerSecond float64,
	evalBatchDuration time.Duration) *Watcher {

	return &Watcher{
		raft:              raft,
		queryLimiter:      rate.NewLimiter(rate.Limit(stateQueriesPerSecond), 100),
		evalBatchDuration: evalBatchDuration,
		logger:            logger,
	}
}

// SetEnabled is used to control if the watcher is enabled. The watcher
<<<<<<< HEAD
// should only be enabled on the active leader.
func (w *Watcher) SetEnabled(enabled bool) error {
	return nil
=======
// should only be enabled on the active leader. When being enabled the state is
// passsed in as it is no longer valid once a leader election has taken place.
func (w *Watcher) SetEnabled(enabled bool, state *state.StateStore) error {
>>>>>>> 4fbc467f
	w.l.Lock()
	defer w.l.Unlock()

	wasEnabled := w.enabled
	w.enabled = enabled

	if state != nil {
		w.state = state
	}

	// Flush the state to create the necessary objects
	w.flush()

	// If we are starting now, launch the watch daemon
	if enabled && !wasEnabled {
		go w.watchDeployments(w.ctx)
	}

	return nil
}

// flush is used to clear the state of the watcher
func (w *Watcher) flush() {
	// Stop all the watchers and clear it
	for _, watcher := range w.watchers {
		watcher.StopWatch()
	}

	// Kill everything associated with the watcher
	if w.exitFn != nil {
		w.exitFn()
	}

	w.watchers = make(map[string]*deploymentWatcher, 32)
	w.ctx, w.exitFn = context.WithCancel(context.Background())
	w.evalBatcher = NewEvalBatcher(w.evalBatchDuration, w.raft, w.ctx)
}

// watchDeployments is the long lived go-routine that watches for deployments to
// add and remove watchers on.
func (w *Watcher) watchDeployments(ctx context.Context) {
	dindex := uint64(1)
	for {
		// Block getting all deployments using the last deployment index.
		deployments, idx, err := w.getDeploys(ctx, dindex)
		if err != nil {
			if err == context.Canceled || ctx.Err() == context.Canceled {
				return
			}

			w.logger.Printf("[ERR] nomad.deployments_watcher: failed to retrieve deploylements: %v", err)
		}

		// Update the latest index
		dindex = idx

		// Ensure we are tracking the things we should and not tracking what we
		// shouldn't be
		for _, d := range deployments {
			if d.Active() {
				if err := w.add(d); err != nil {
					w.logger.Printf("[ERR] nomad.deployments_watcher: failed to track deployment %q: %v", d.ID, err)
				}
			} else {
				w.remove(d)
			}
		}
	}
}

// getDeploys retrieves all deployments blocking at the given index.
func (w *Watcher) getDeploys(ctx context.Context, minIndex uint64) ([]*structs.Deployment, uint64, error) {
	resp, index, err := w.state.BlockingQuery(w.getDeploysImpl, minIndex, ctx)
	if err != nil {
		return nil, 0, err
	}
	if err := ctx.Err(); err != nil {
		return nil, 0, err
	}

	return resp.([]*structs.Deployment), index, nil
}

// getDeploysImpl retrieves all deployments from the passed state store.
func (w *Watcher) getDeploysImpl(ws memdb.WatchSet, state *state.StateStore) (interface{}, uint64, error) {

	iter, err := state.Deployments(ws)
	if err != nil {
		return nil, 0, err
	}

	var deploys []*structs.Deployment
	for {
		raw := iter.Next()
		if raw == nil {
			break
		}
		deploy := raw.(*structs.Deployment)
		deploys = append(deploys, deploy)
	}

	// Use the last index that affected the deployment table
	index, err := state.Index("deployment")
	if err != nil {
		return nil, 0, err
	}

	return deploys, index, nil
}

// add adds a deployment to the watch list
func (w *Watcher) add(d *structs.Deployment) error {
	w.l.Lock()
	defer w.l.Unlock()
	_, err := w.addLocked(d)
	return err
}

// addLocked adds a deployment to the watch list and should only be called when
// locked.
func (w *Watcher) addLocked(d *structs.Deployment) (*deploymentWatcher, error) {
	// Not enabled so no-op
	if !w.enabled {
		return nil, nil
	}

	if !d.Active() {
		return nil, fmt.Errorf("deployment %q is terminal", d.ID)
	}

	// Already watched so no-op
	if _, ok := w.watchers[d.ID]; ok {
		return nil, nil
	}

	// Get the job the deployment is referencing
	snap, err := w.state.Snapshot()
	if err != nil {
		return nil, err
	}

	job, err := snap.JobByID(nil, d.JobID)
	if err != nil {
		return nil, err
	}
	if job == nil {
		return nil, fmt.Errorf("deployment %q references unknown job %q", d.ID, d.JobID)
	}

	watcher := newDeploymentWatcher(w.ctx, w.queryLimiter, w.logger, w.state, d, job, w)
	w.watchers[d.ID] = watcher
	return watcher, nil
}

// remove stops watching a deployment. This can be because the deployment is
// complete or being deleted.
func (w *Watcher) remove(d *structs.Deployment) {
	w.l.Lock()
	defer w.l.Unlock()

	// Not enabled so no-op
	if !w.enabled {
		return
	}

	if watcher, ok := w.watchers[d.ID]; ok {
		watcher.StopWatch()
		delete(w.watchers, d.ID)
	}
}

// forceAdd is used to force a lookup of the given deployment object and create
// a watcher. If the deployment does not exist or is terminal an error is
// returned.
func (w *Watcher) forceAdd(dID string) (*deploymentWatcher, error) {
	snap, err := w.state.Snapshot()
	if err != nil {
		return nil, err
	}

	deployment, err := snap.DeploymentByID(nil, dID)
	if err != nil {
		return nil, err
	}

	if deployment == nil {
		return nil, fmt.Errorf("unknown deployment %q", dID)
	}

	return w.addLocked(deployment)
}

// getOrCreateWatcher returns the deployment watcher for the given deployment ID.
func (w *Watcher) getOrCreateWatcher(dID string) (*deploymentWatcher, error) {
	w.l.Lock()
	defer w.l.Unlock()

	// Not enabled so no-op
	if !w.enabled {
		return nil, notEnabled
	}

	watcher, ok := w.watchers[dID]
	if ok {
		return watcher, nil
	}

	return w.forceAdd(dID)
}

// SetAllocHealth is used to set the health of allocations for a deployment. If
// there are any unhealthy allocations, the deployment is updated to be failed.
// Otherwise the allocations are updated and an evaluation is created.
func (w *Watcher) SetAllocHealth(req *structs.DeploymentAllocHealthRequest, resp *structs.DeploymentUpdateResponse) error {
	watcher, err := w.getOrCreateWatcher(req.DeploymentID)
	if err != nil {
		return err
	}

	return watcher.SetAllocHealth(req, resp)
}

// PromoteDeployment is used to promote a deployment. If promote is false,
// deployment is marked as failed. Otherwise the deployment is updated and an
// evaluation is created.
func (w *Watcher) PromoteDeployment(req *structs.DeploymentPromoteRequest, resp *structs.DeploymentUpdateResponse) error {
	watcher, err := w.getOrCreateWatcher(req.DeploymentID)
	if err != nil {
		return err
	}

	return watcher.PromoteDeployment(req, resp)
}

// PauseDeployment is used to toggle the pause state on a deployment. If the
// deployment is being unpaused, an evaluation is created.
func (w *Watcher) PauseDeployment(req *structs.DeploymentPauseRequest, resp *structs.DeploymentUpdateResponse) error {
	watcher, err := w.getOrCreateWatcher(req.DeploymentID)
	if err != nil {
		return err
	}

	return watcher.PauseDeployment(req, resp)
}

// FailDeployment is used to fail the deployment.
func (w *Watcher) FailDeployment(req *structs.DeploymentFailRequest, resp *structs.DeploymentUpdateResponse) error {
	watcher, err := w.getOrCreateWatcher(req.DeploymentID)
	if err != nil {
		return err
	}

	return watcher.FailDeployment(req, resp)
}

// createEvaluation commits the given evaluation to Raft but batches the commit
// with other calls.
func (w *Watcher) createEvaluation(eval *structs.Evaluation) (uint64, error) {
	return w.evalBatcher.CreateEval(eval).Results()
}

// upsertJob commits the given job to Raft
func (w *Watcher) upsertJob(job *structs.Job) (uint64, error) {
	return w.raft.UpsertJob(job)
}

// upsertDeploymentStatusUpdate commits the given deployment update and optional
// evaluation to Raft
func (w *Watcher) upsertDeploymentStatusUpdate(
	u *structs.DeploymentStatusUpdate,
	e *structs.Evaluation,
	j *structs.Job) (uint64, error) {
	return w.raft.UpdateDeploymentStatus(&structs.DeploymentStatusUpdateRequest{
		DeploymentUpdate: u,
		Eval:             e,
		Job:              j,
	})
}

// upsertDeploymentPromotion commits the given deployment promotion to Raft
func (w *Watcher) upsertDeploymentPromotion(req *structs.ApplyDeploymentPromoteRequest) (uint64, error) {
	return w.raft.UpdateDeploymentPromotion(req)
}

// upsertDeploymentAllocHealth commits the given allocation health changes to
// Raft
func (w *Watcher) upsertDeploymentAllocHealth(req *structs.ApplyDeploymentAllocHealthRequest) (uint64, error) {
	return w.raft.UpdateDeploymentAllocHealth(req)
}<|MERGE_RESOLUTION|>--- conflicted
+++ resolved
@@ -100,15 +100,10 @@
 }
 
 // SetEnabled is used to control if the watcher is enabled. The watcher
-<<<<<<< HEAD
-// should only be enabled on the active leader.
-func (w *Watcher) SetEnabled(enabled bool) error {
-	return nil
-=======
 // should only be enabled on the active leader. When being enabled the state is
 // passsed in as it is no longer valid once a leader election has taken place.
 func (w *Watcher) SetEnabled(enabled bool, state *state.StateStore) error {
->>>>>>> 4fbc467f
+	return nil
 	w.l.Lock()
 	defer w.l.Unlock()
 
