package nomad

import (
	"context"
	"encoding/json"
	"errors"
	"fmt"
	"math/rand"
	"reflect"
	"strings"
	"testing"
	"time"

	"github.com/stretchr/testify/assert"
	"github.com/stretchr/testify/require"

	"golang.org/x/time/rate"

	"github.com/hashicorp/nomad/helper"
	"github.com/hashicorp/nomad/helper/testlog"
	"github.com/hashicorp/nomad/helper/uuid"
	"github.com/hashicorp/nomad/nomad/mock"
	"github.com/hashicorp/nomad/nomad/structs"
	"github.com/hashicorp/nomad/nomad/structs/config"
	"github.com/hashicorp/nomad/testutil"
	vapi "github.com/hashicorp/vault/api"
	vaultconsts "github.com/hashicorp/vault/helper/consts"
)

const (
	// nomadRoleManagementPolicy is a policy that allows nomad to manage tokens
	nomadRoleManagementPolicy = `
path "auth/token/renew-self" {
	capabilities = ["update"]
}

path "auth/token/lookup" {
	capabilities = ["update"]
}

path "auth/token/roles/test" {
	capabilities = ["read"]
}

path "auth/token/revoke-accessor" {
	capabilities = ["update"]
}
`

	// tokenLookupPolicy allows a token to be looked up
	tokenLookupPolicy = `
path "auth/token/lookup" {
	capabilities = ["update"]
}
`

	// nomadRoleCreatePolicy gives the ability to create the role and derive tokens
	// from the test role
	nomadRoleCreatePolicy = `
path "auth/token/create/test" {
	capabilities = ["create", "update"]
}
`

	// secretPolicy gives access to the secret mount
	secretPolicy = `
path "secret/*" {
	capabilities = ["create", "read", "update", "delete", "list"]
}
`
)

// defaultTestVaultWhitelistRoleAndToken creates a test Vault role and returns a token
// created in that role
func defaultTestVaultWhitelistRoleAndToken(v *testutil.TestVault, t *testing.T, rolePeriod int) string {
	vaultPolicies := map[string]string{
		"nomad-role-create":     nomadRoleCreatePolicy,
		"nomad-role-management": nomadRoleManagementPolicy,
	}
	d := make(map[string]interface{}, 2)
	d["allowed_policies"] = "nomad-role-create,nomad-role-management"
	d["period"] = rolePeriod
	return testVaultRoleAndToken(v, t, vaultPolicies, d,
		[]string{"nomad-role-create", "nomad-role-management"})
}

// defaultTestVaultBlacklistRoleAndToken creates a test Vault role using
// disallowed_policies and returns a token created in that role
func defaultTestVaultBlacklistRoleAndToken(v *testutil.TestVault, t *testing.T, rolePeriod int) string {
	vaultPolicies := map[string]string{
		"nomad-role-create":     nomadRoleCreatePolicy,
		"nomad-role-management": nomadRoleManagementPolicy,
		"secrets":               secretPolicy,
	}

	// Create the role
	d := make(map[string]interface{}, 2)
	d["disallowed_policies"] = "nomad-role-create"
	d["period"] = rolePeriod
	testVaultRoleAndToken(v, t, vaultPolicies, d, []string{"default"})

	// Create a token that can use the role
	a := v.Client.Auth().Token()
	req := &vapi.TokenCreateRequest{
		Policies: []string{"nomad-role-create", "nomad-role-management"},
	}
	s, err := a.Create(req)
	if err != nil {
		t.Fatalf("failed to create child token: %v", err)
	}

	if s == nil || s.Auth == nil {
		t.Fatalf("bad secret response: %+v", s)
	}

	return s.Auth.ClientToken
}

// testVaultRoleAndToken writes the vaultPolicies to vault and then creates a
// test role with the passed data. After that it derives a token from the role
// with the tokenPolicies
func testVaultRoleAndToken(v *testutil.TestVault, t *testing.T, vaultPolicies map[string]string,
	data map[string]interface{}, tokenPolicies []string) string {
	// Write the policies
	sys := v.Client.Sys()
	for p, data := range vaultPolicies {
		if err := sys.PutPolicy(p, data); err != nil {
			t.Fatalf("failed to create %q policy: %v", p, err)
		}
	}

	// Build a role
	l := v.Client.Logical()
	l.Write("auth/token/roles/test", data)

	// Create a new token with the role
	a := v.Client.Auth().Token()
	req := vapi.TokenCreateRequest{
		Policies: tokenPolicies,
	}
	s, err := a.CreateWithRole(&req, "test")
	if err != nil {
		t.Fatalf("failed to create child token: %v", err)
	}

	// Get the client token
	if s == nil || s.Auth == nil {
		t.Fatalf("bad secret response: %+v", s)
	}

	return s.Auth.ClientToken
}

func TestVaultClient_BadConfig(t *testing.T) {
	t.Parallel()
	conf := &config.VaultConfig{}
	logger := testlog.HCLogger(t)

	// Should be no error since Vault is not enabled
	_, err := NewVaultClient(nil, logger, nil)
	if err == nil || !strings.Contains(err.Error(), "valid") {
		t.Fatalf("expected config error: %v", err)
	}

	tr := true
	conf.Enabled = &tr
	_, err = NewVaultClient(conf, logger, nil)
	if err == nil || !strings.Contains(err.Error(), "token must be set") {
		t.Fatalf("Expected token unset error: %v", err)
	}

	conf.Token = "123"
	_, err = NewVaultClient(conf, logger, nil)
	if err == nil || !strings.Contains(err.Error(), "address must be set") {
		t.Fatalf("Expected address unset error: %v", err)
	}
}

// TestVaultClient_WithNamespaceSupport tests that the Vault namespace config, if present, will result in the
// namespace header being set on the created Vault client.
func TestVaultClient_WithNamespaceSupport(t *testing.T) {
	t.Parallel()
	require := require.New(t)
	tr := true
	testNs := "test-namespace"
	conf := &config.VaultConfig{
		Addr:      "https://vault.service.consul:8200",
		Enabled:   &tr,
		Token:     "testvaulttoken",
		Namespace: testNs,
	}
	logger := testlog.HCLogger(t)

	// Should be no error since Vault is not enabled
	c, err := NewVaultClient(conf, logger, nil)
	if err != nil {
		t.Fatalf("failed to build vault client: %v", err)
	}

	require.Equal(testNs, c.client.Headers().Get(vaultconsts.NamespaceHeaderName))
	require.Equal("", c.clientSys.Headers().Get(vaultconsts.NamespaceHeaderName))
	require.NotEqual(c.clientSys, c.client)
}

// TestVaultClient_WithoutNamespaceSupport tests that the Vault namespace config, if present, will result in the
// namespace header being set on the created Vault client.
func TestVaultClient_WithoutNamespaceSupport(t *testing.T) {
	t.Parallel()
	require := require.New(t)
	tr := true
	conf := &config.VaultConfig{
		Addr:      "https://vault.service.consul:8200",
		Enabled:   &tr,
		Token:     "testvaulttoken",
		Namespace: "",
	}
	logger := testlog.HCLogger(t)

	// Should be no error since Vault is not enabled
	c, err := NewVaultClient(conf, logger, nil)
	if err != nil {
		t.Fatalf("failed to build vault client: %v", err)
	}

	require.Equal("", c.client.Headers().Get(vaultconsts.NamespaceHeaderName))
	require.Equal("", c.clientSys.Headers().Get(vaultconsts.NamespaceHeaderName))
	require.Equal(c.clientSys, c.client)
}

// started separately.
// Test that the Vault Client can establish a connection even if it is started
// before Vault is available.
func TestVaultClient_EstablishConnection(t *testing.T) {
	t.Parallel()
	for i := 10; i >= 0; i-- {
		v := testutil.NewTestVaultDelayed(t)
		logger := testlog.HCLogger(t)
		v.Config.ConnectionRetryIntv = 100 * time.Millisecond
		client, err := NewVaultClient(v.Config, logger, nil)
		if err != nil {
			t.Fatalf("failed to build vault client: %v", err)
		}

		// Sleep a little while and check that no connection has been established.
		time.Sleep(100 * time.Duration(testutil.TestMultiplier()) * time.Millisecond)
		if established, _ := client.ConnectionEstablished(); established {
			t.Fatalf("ConnectionEstablished() returned true before Vault server started")
		}

		// Start Vault
		if err := v.Start(); err != nil {
			v.Stop()
			client.Stop()

			if i == 0 {
				t.Fatalf("Failed to start vault: %v", err)
			}

			wait := time.Duration(rand.Int31n(2000)) * time.Millisecond
			time.Sleep(wait)
			continue
		}

		var waitErr error
		testutil.WaitForResult(func() (bool, error) {
			return client.ConnectionEstablished()
		}, func(err error) {
			waitErr = err
		})

		v.Stop()
		client.Stop()
		if waitErr != nil {
			if i == 0 {
				t.Fatalf("Failed to start vault: %v", err)
			}

			wait := time.Duration(rand.Int31n(2000)) * time.Millisecond
			time.Sleep(wait)
			continue
		}

		break
	}
}

func TestVaultClient_ValidateRole(t *testing.T) {
	t.Parallel()
	v := testutil.NewTestVault(t)
	defer v.Stop()

	// Set the configs token in a new test role
	vaultPolicies := map[string]string{
		"nomad-role-create":     nomadRoleCreatePolicy,
		"nomad-role-management": nomadRoleManagementPolicy,
	}
	data := map[string]interface{}{
		"allowed_policies":       "default,root",
		"orphan":                 true,
		"renewable":              true,
		"token_explicit_max_ttl": 10,
	}
	v.Config.Token = testVaultRoleAndToken(v, t, vaultPolicies, data, nil)

	logger := testlog.HCLogger(t)
	v.Config.ConnectionRetryIntv = 100 * time.Millisecond
	client, err := NewVaultClient(v.Config, logger, nil)
	require.NoError(t, err)

	defer client.Stop()

	// Wait for an error
	var conn bool
	var connErr error
	testutil.WaitForResult(func() (bool, error) {
		conn, connErr = client.ConnectionEstablished()
		if !conn {
			return false, fmt.Errorf("Should connect")
		}

		if connErr == nil {
			return false, fmt.Errorf("expect an error")
		}

		return true, nil
	}, func(err error) {
		require.NoError(t, err)
	})

	require.Contains(t, connErr.Error(), "explicit max ttl")
	require.Contains(t, connErr.Error(), "non-zero period")
}

// TestVaultClient_ValidateRole_Success asserts that a valid token role
// gets marked as valid
func TestVaultClient_ValidateRole_Success(t *testing.T) {
	t.Parallel()
	v := testutil.NewTestVault(t)
	defer v.Stop()

	// Set the configs token in a new test role
	vaultPolicies := map[string]string{
		"nomad-role-create":     nomadRoleCreatePolicy,
		"nomad-role-management": nomadRoleManagementPolicy,
	}
	data := map[string]interface{}{
		"allowed_policies": "default,root",
		"orphan":           true,
		"renewable":        true,
		"token_period":     1000,
	}
	v.Config.Token = testVaultRoleAndToken(v, t, vaultPolicies, data, nil)

	logger := testlog.HCLogger(t)
	v.Config.ConnectionRetryIntv = 100 * time.Millisecond
	client, err := NewVaultClient(v.Config, logger, nil)
	require.NoError(t, err)

	defer client.Stop()

	// Wait for an error
	var conn bool
	var connErr error
	testutil.WaitForResult(func() (bool, error) {
		conn, connErr = client.ConnectionEstablished()
		if !conn {
			return false, fmt.Errorf("Should connect")
		}

		if connErr != nil {
			return false, connErr
		}

		return true, nil
	}, func(err error) {
		require.NoError(t, err)
	})
}

<<<<<<< HEAD
	require.Contains(t, connErr.Error(), "explicit max ttl")
}

// TestVaultClient_ValidateRole_Success asserts that a valid token role
// gets marked as valid
func TestVaultClient_ValidateRole_Success(t *testing.T) {
=======
// TestVaultClient_ValidateRole_Deprecated_Success asserts that a valid token
// role gets marked as valid, even if it uses deprecated field, period
func TestVaultClient_ValidateRole_Deprecated_Success(t *testing.T) {
>>>>>>> 9210bde9
	t.Parallel()
	v := testutil.NewTestVault(t)
	defer v.Stop()

	// Set the configs token in a new test role
	vaultPolicies := map[string]string{
		"nomad-role-create":     nomadRoleCreatePolicy,
		"nomad-role-management": nomadRoleManagementPolicy,
	}
	data := map[string]interface{}{
		"allowed_policies": "default,root",
		"orphan":           true,
		"renewable":        true,
<<<<<<< HEAD
		"token_period":     1000,
	}
	v.Config.Token = testVaultRoleAndToken(v, t, vaultPolicies, data, nil)

	logger := testlog.HCLogger(t)
	v.Config.ConnectionRetryIntv = 100 * time.Millisecond
	client, err := NewVaultClient(v.Config, logger, nil)
	require.NoError(t, err)

	defer client.Stop()

	// Wait for an error
	var conn bool
	var connErr error
	testutil.WaitForResult(func() (bool, error) {
		conn, connErr = client.ConnectionEstablished()
		if !conn {
			return false, fmt.Errorf("Should connect")
		}

		if connErr != nil {
			return false, connErr
		}

		return true, nil
	}, func(err error) {
		require.NoError(t, err)
	})
}

// TestVaultClient_ValidateRole_Deprecated_Success asserts that a valid token
// role gets marked as valid, even if it uses deprecated field, period
func TestVaultClient_ValidateRole_Deprecated_Success(t *testing.T) {
	t.Parallel()
	v := testutil.NewTestVault(t)
	defer v.Stop()

	// Set the configs token in a new test role
	vaultPolicies := map[string]string{
		"nomad-role-create":     nomadRoleCreatePolicy,
		"nomad-role-management": nomadRoleManagementPolicy,
	}
	data := map[string]interface{}{
		"allowed_policies": "default,root",
		"orphan":           true,
		"renewable":        true,
=======
>>>>>>> 9210bde9
		"period":           1000,
	}
	v.Config.Token = testVaultRoleAndToken(v, t, vaultPolicies, data, nil)

	logger := testlog.HCLogger(t)
	v.Config.ConnectionRetryIntv = 100 * time.Millisecond
	client, err := NewVaultClient(v.Config, logger, nil)
	require.NoError(t, err)

	defer client.Stop()

	// Wait for an error
	var conn bool
	var connErr error
	testutil.WaitForResult(func() (bool, error) {
		conn, connErr = client.ConnectionEstablished()
		if !conn {
			return false, fmt.Errorf("Should connect")
		}

		if connErr != nil {
			return false, connErr
		}

		return true, nil
	}, func(err error) {
		require.NoError(t, err)
	})
}

func TestVaultClient_ValidateRole_NonExistant(t *testing.T) {
	t.Parallel()
	v := testutil.NewTestVault(t)
	defer v.Stop()

	v.Config.Token = defaultTestVaultWhitelistRoleAndToken(v, t, 5)
	v.Config.Token = v.RootToken
	logger := testlog.HCLogger(t)
	v.Config.ConnectionRetryIntv = 100 * time.Millisecond
	v.Config.Role = "test-nonexistent"
	client, err := NewVaultClient(v.Config, logger, nil)
	if err != nil {
		t.Fatalf("failed to build vault client: %v", err)
	}
	defer client.Stop()

	// Wait for an error
	var conn bool
	var connErr error
	testutil.WaitForResult(func() (bool, error) {
		conn, connErr = client.ConnectionEstablished()
		if !conn {
			return false, fmt.Errorf("Should connect")
		}

		if connErr == nil {
			return false, fmt.Errorf("expect an error")
		}

		return true, nil
	}, func(err error) {
		t.Fatalf("bad: %v", err)
	})

	errStr := connErr.Error()
	if !strings.Contains(errStr, "does not exist") {
		t.Fatalf("Expect does not exist error")
	}
}

func TestVaultClient_ValidateToken(t *testing.T) {
	t.Parallel()
	v := testutil.NewTestVault(t)
	defer v.Stop()

	// Set the configs token in a new test role
	vaultPolicies := map[string]string{
		"nomad-role-create": nomadRoleCreatePolicy,
		"token-lookup":      tokenLookupPolicy,
	}
	data := map[string]interface{}{
		"allowed_policies": "token-lookup,nomad-role-create",
		"period":           10,
	}
	v.Config.Token = testVaultRoleAndToken(v, t, vaultPolicies, data, []string{"token-lookup", "nomad-role-create"})

	logger := testlog.HCLogger(t)
	v.Config.ConnectionRetryIntv = 100 * time.Millisecond
	client, err := NewVaultClient(v.Config, logger, nil)
	if err != nil {
		t.Fatalf("failed to build vault client: %v", err)
	}
	defer client.Stop()

	// Wait for an error
	var conn bool
	var connErr error
	testutil.WaitForResult(func() (bool, error) {
		conn, connErr = client.ConnectionEstablished()
		if !conn {
			return false, fmt.Errorf("Should connect")
		}

		if connErr == nil {
			return false, fmt.Errorf("expect an error")
		}

		return true, nil
	}, func(err error) {
		t.Fatalf("bad: %v", err)
	})

	errStr := connErr.Error()
	if !strings.Contains(errStr, vaultTokenRevokePath) {
		t.Fatalf("Expect revoke error")
	}
	if !strings.Contains(errStr, fmt.Sprintf(vaultRoleLookupPath, "test")) {
		t.Fatalf("Expect explicit max ttl error")
	}
	if !strings.Contains(errStr, "token must have one of the following") {
		t.Fatalf("Expect explicit max ttl error")
	}
}

func TestVaultClient_SetActive(t *testing.T) {
	t.Parallel()
	v := testutil.NewTestVault(t)
	defer v.Stop()

	logger := testlog.HCLogger(t)
	client, err := NewVaultClient(v.Config, logger, nil)
	if err != nil {
		t.Fatalf("failed to build vault client: %v", err)
	}
	defer client.Stop()

	waitForConnection(client, t)

	// Do a lookup and expect an error about not being active
	_, err = client.LookupToken(context.Background(), "123")
	if err == nil || !strings.Contains(err.Error(), "not active") {
		t.Fatalf("Expected not-active error: %v", err)
	}

	client.SetActive(true)

	// Do a lookup of ourselves
	_, err = client.LookupToken(context.Background(), v.RootToken)
	if err != nil {
		t.Fatalf("Unexpected error: %v", err)
	}
}

// Test that we can update the config and things keep working
func TestVaultClient_SetConfig(t *testing.T) {
	t.Parallel()
	v := testutil.NewTestVault(t)
	defer v.Stop()

	v2 := testutil.NewTestVault(t)
	defer v2.Stop()

	// Set the configs token in a new test role
	v2.Config.Token = defaultTestVaultWhitelistRoleAndToken(v2, t, 20)

	logger := testlog.HCLogger(t)
	client, err := NewVaultClient(v.Config, logger, nil)
	if err != nil {
		t.Fatalf("failed to build vault client: %v", err)
	}
	defer client.Stop()

	waitForConnection(client, t)

	if client.tokenData == nil || len(client.tokenData.Policies) != 1 {
		t.Fatalf("unexpected token: %v", client.tokenData)
	}

	// Update the config
	if err := client.SetConfig(v2.Config); err != nil {
		t.Fatalf("SetConfig failed: %v", err)
	}

	waitForConnection(client, t)

	if client.tokenData == nil || len(client.tokenData.Policies) != 3 {
		t.Fatalf("unexpected token: %v", client.tokenData)
	}

	// Test that when SetConfig is called with the same configuration, it is a
	// no-op
	failCh := make(chan struct{}, 1)
	go func() {
		tomb := client.tomb
		select {
		case <-tomb.Dying():
			close(failCh)
		case <-time.After(1 * time.Second):
			return
		}
	}()

	// Update the config
	if err := client.SetConfig(v2.Config); err != nil {
		t.Fatalf("SetConfig failed: %v", err)
	}

	select {
	case <-failCh:
		t.Fatalf("Tomb shouldn't have exited")
	case <-time.After(1 * time.Second):
		return
	}
}

// TestVaultClient_SetConfig_Deadlock asserts that calling SetConfig
// concurrently with establishConnection does not deadlock.
func TestVaultClient_SetConfig_Deadlock(t *testing.T) {
	t.Parallel()
	v := testutil.NewTestVault(t)
	defer v.Stop()

	v2 := testutil.NewTestVault(t)
	defer v2.Stop()

	// Set the configs token in a new test role
	v2.Config.Token = defaultTestVaultWhitelistRoleAndToken(v2, t, 20)

	logger := testlog.HCLogger(t)
	client, err := NewVaultClient(v.Config, logger, nil)
	if err != nil {
		t.Fatalf("failed to build vault client: %v", err)
	}
	defer client.Stop()

	for i := 0; i < 100; i++ {
		// Alternate configs to cause updates
		conf := v.Config
		if i%2 == 0 {
			conf = v2.Config
		}
		if err := client.SetConfig(conf); err != nil {
			t.Fatalf("SetConfig failed: %v", err)
		}
	}
}

// Test that we can disable vault
func TestVaultClient_SetConfig_Disable(t *testing.T) {
	t.Parallel()
	v := testutil.NewTestVault(t)
	defer v.Stop()

	logger := testlog.HCLogger(t)
	client, err := NewVaultClient(v.Config, logger, nil)
	if err != nil {
		t.Fatalf("failed to build vault client: %v", err)
	}
	defer client.Stop()

	waitForConnection(client, t)

	if client.tokenData == nil || len(client.tokenData.Policies) != 1 {
		t.Fatalf("unexpected token: %v", client.tokenData)
	}

	// Disable vault
	f := false
	config := config.VaultConfig{
		Enabled: &f,
	}

	// Update the config
	if err := client.SetConfig(&config); err != nil {
		t.Fatalf("SetConfig failed: %v", err)
	}

	if client.Enabled() || client.Running() {
		t.Fatalf("SetConfig should have stopped client")
	}
}

func TestVaultClient_RenewalLoop(t *testing.T) {
	t.Parallel()
	v := testutil.NewTestVault(t)
	defer v.Stop()

	// Set the configs token in a new test role
	v.Config.Token = defaultTestVaultWhitelistRoleAndToken(v, t, 5)

	// Start the client
	logger := testlog.HCLogger(t)
	client, err := NewVaultClient(v.Config, logger, nil)
	if err != nil {
		t.Fatalf("failed to build vault client: %v", err)
	}
	defer client.Stop()

	// Sleep 8 seconds and ensure we have a non-zero TTL
	time.Sleep(8 * time.Second)

	// Get the current TTL
	a := v.Client.Auth().Token()
	s2, err := a.Lookup(v.Config.Token)
	if err != nil {
		t.Fatalf("failed to lookup token: %v", err)
	}

	ttl := parseTTLFromLookup(s2, t)
	if ttl == 0 {
		t.Fatalf("token renewal failed; ttl %v", ttl)
	}

	if client.currentExpiration.Before(time.Now()) {
		t.Fatalf("found current expiration to be in past %s", time.Until(client.currentExpiration))
	}
}

func TestVaultClientRenewUpdatesExpiration(t *testing.T) {
	t.Parallel()
	v := testutil.NewTestVault(t)
	defer v.Stop()

	// Set the configs token in a new test role
	v.Config.Token = defaultTestVaultWhitelistRoleAndToken(v, t, 5)

	// Start the client
	logger := testlog.HCLogger(t)
	client, err := NewVaultClient(v.Config, logger, nil)
	if err != nil {
		t.Fatalf("failed to build vault client: %v", err)
	}
	defer client.Stop()

	// Get the current TTL
	a := v.Client.Auth().Token()
	s2, err := a.Lookup(v.Config.Token)
	if err != nil {
		t.Fatalf("failed to lookup token: %v", err)
	}
	exp0 := time.Now().Add(time.Duration(parseTTLFromLookup(s2, t)) * time.Second)

	time.Sleep(1 * time.Second)

	_, err = client.renew()
	require.NoError(t, err)
	exp1 := client.currentExpiration
	require.True(t, exp0.Before(exp1))

	time.Sleep(1 * time.Second)

	_, err = client.renew()
	require.NoError(t, err)
	exp2 := client.currentExpiration
	require.True(t, exp1.Before(exp2))
}

func TestVaultClient_StopsAfterPermissionError(t *testing.T) {
	t.Parallel()
	v := testutil.NewTestVault(t)
	defer v.Stop()

	// Set the configs token in a new test role
	v.Config.Token = defaultTestVaultWhitelistRoleAndToken(v, t, 2)

	// Start the client
	logger := testlog.HCLogger(t)
	client, err := NewVaultClient(v.Config, logger, nil)
	if err != nil {
		t.Fatalf("failed to build vault client: %v", err)
	}
	defer client.Stop()

	time.Sleep(500 * time.Millisecond)

	assert.True(t, client.isRenewLoopActive())

	// Get the current TTL
	a := v.Client.Auth().Token()
	assert.NoError(t, a.RevokeSelf(""))

	testutil.WaitForResult(func() (bool, error) {
		if !client.isRenewLoopActive() {
			return true, nil
		} else {
			return false, errors.New("renew loop should terminate after token is revoked")
		}
	}, func(err error) {
		t.Fatalf("err: %v", err)
	})
}
func TestVaultClient_LoopsUntilCannotRenew(t *testing.T) {
	t.Parallel()
	v := testutil.NewTestVault(t)
	defer v.Stop()

	// Set the configs token in a new test role
	v.Config.Token = defaultTestVaultWhitelistRoleAndToken(v, t, 5)

	// Start the client
	logger := testlog.HCLogger(t)
	client, err := NewVaultClient(v.Config, logger, nil)
	if err != nil {
		t.Fatalf("failed to build vault client: %v", err)
	}
	defer client.Stop()

	// Sleep 8 seconds and ensure we have a non-zero TTL
	time.Sleep(8 * time.Second)

	// Get the current TTL
	a := v.Client.Auth().Token()
	s2, err := a.Lookup(v.Config.Token)
	if err != nil {
		t.Fatalf("failed to lookup token: %v", err)
	}

	ttl := parseTTLFromLookup(s2, t)
	if ttl == 0 {
		t.Fatalf("token renewal failed; ttl %v", ttl)
	}

	if client.currentExpiration.Before(time.Now()) {
		t.Fatalf("found current expiration to be in past %s", time.Until(client.currentExpiration))
	}
}

func parseTTLFromLookup(s *vapi.Secret, t *testing.T) int64 {
	if s == nil {
		t.Fatalf("nil secret")
	} else if s.Data == nil {
		t.Fatalf("nil data block in secret")
	}

	ttlRaw, ok := s.Data["ttl"]
	if !ok {
		t.Fatalf("no ttl")
	}

	ttlNumber, ok := ttlRaw.(json.Number)
	if !ok {
		t.Fatalf("failed to convert ttl %q to json Number", ttlRaw)
	}

	ttl, err := ttlNumber.Int64()
	if err != nil {
		t.Fatalf("Failed to get ttl from json.Number: %v", err)
	}

	return ttl
}

func TestVaultClient_LookupToken_Invalid(t *testing.T) {
	t.Parallel()
	tr := true
	conf := &config.VaultConfig{
		Enabled: &tr,
		Addr:    "http://foobar:12345",
		Token:   uuid.Generate(),
	}

	// Enable vault but use a bad address so it never establishes a conn
	logger := testlog.HCLogger(t)
	client, err := NewVaultClient(conf, logger, nil)
	if err != nil {
		t.Fatalf("failed to build vault client: %v", err)
	}
	client.SetActive(true)
	defer client.Stop()

	_, err = client.LookupToken(context.Background(), "foo")
	if err == nil || !strings.Contains(err.Error(), "established") {
		t.Fatalf("Expected error because connection to Vault hasn't been made: %v", err)
	}
}

func TestVaultClient_LookupToken_Root(t *testing.T) {
	t.Parallel()
	v := testutil.NewTestVault(t)
	defer v.Stop()

	logger := testlog.HCLogger(t)
	client, err := NewVaultClient(v.Config, logger, nil)
	if err != nil {
		t.Fatalf("failed to build vault client: %v", err)
	}
	client.SetActive(true)
	defer client.Stop()

	waitForConnection(client, t)

	// Lookup ourselves
	s, err := client.LookupToken(context.Background(), v.Config.Token)
	if err != nil {
		t.Fatalf("self lookup failed: %v", err)
	}

	policies, err := PoliciesFrom(s)
	if err != nil {
		t.Fatalf("failed to parse policies: %v", err)
	}

	expected := []string{"root"}
	if !reflect.DeepEqual(policies, expected) {
		t.Fatalf("Unexpected policies; got %v; want %v", policies, expected)
	}

	// Create a token with a different set of policies
	expected = []string{"default"}
	req := vapi.TokenCreateRequest{
		Policies: expected,
	}
	s, err = v.Client.Auth().Token().Create(&req)
	if err != nil {
		t.Fatalf("failed to create child token: %v", err)
	}

	// Get the client token
	if s == nil || s.Auth == nil {
		t.Fatalf("bad secret response: %+v", s)
	}

	// Lookup new child
	s, err = client.LookupToken(context.Background(), s.Auth.ClientToken)
	if err != nil {
		t.Fatalf("self lookup failed: %v", err)
	}

	policies, err = PoliciesFrom(s)
	if err != nil {
		t.Fatalf("failed to parse policies: %v", err)
	}

	if !reflect.DeepEqual(policies, expected) {
		t.Fatalf("Unexpected policies; got %v; want %v", policies, expected)
	}
}

func TestVaultClient_LookupToken_Role(t *testing.T) {
	t.Parallel()
	v := testutil.NewTestVault(t)
	defer v.Stop()

	// Set the configs token in a new test role
	v.Config.Token = defaultTestVaultWhitelistRoleAndToken(v, t, 5)

	logger := testlog.HCLogger(t)
	client, err := NewVaultClient(v.Config, logger, nil)
	if err != nil {
		t.Fatalf("failed to build vault client: %v", err)
	}
	client.SetActive(true)
	defer client.Stop()

	waitForConnection(client, t)

	// Lookup ourselves
	s, err := client.LookupToken(context.Background(), v.Config.Token)
	if err != nil {
		t.Fatalf("self lookup failed: %v", err)
	}

	policies, err := PoliciesFrom(s)
	if err != nil {
		t.Fatalf("failed to parse policies: %v", err)
	}

	expected := []string{"default", "nomad-role-create", "nomad-role-management"}
	if !reflect.DeepEqual(policies, expected) {
		t.Fatalf("Unexpected policies; got %v; want %v", policies, expected)
	}

	// Create a token with a different set of policies
	expected = []string{"default"}
	req := vapi.TokenCreateRequest{
		Policies: expected,
	}
	s, err = v.Client.Auth().Token().Create(&req)
	if err != nil {
		t.Fatalf("failed to create child token: %v", err)
	}

	// Get the client token
	if s == nil || s.Auth == nil {
		t.Fatalf("bad secret response: %+v", s)
	}

	// Lookup new child
	s, err = client.LookupToken(context.Background(), s.Auth.ClientToken)
	if err != nil {
		t.Fatalf("self lookup failed: %v", err)
	}

	policies, err = PoliciesFrom(s)
	if err != nil {
		t.Fatalf("failed to parse policies: %v", err)
	}

	if !reflect.DeepEqual(policies, expected) {
		t.Fatalf("Unexpected policies; got %v; want %v", policies, expected)
	}
}

func TestVaultClient_LookupToken_RateLimit(t *testing.T) {
	t.Parallel()
	v := testutil.NewTestVault(t)
	defer v.Stop()

	logger := testlog.HCLogger(t)
	client, err := NewVaultClient(v.Config, logger, nil)
	if err != nil {
		t.Fatalf("failed to build vault client: %v", err)
	}
	client.SetActive(true)
	defer client.Stop()

	waitForConnection(client, t)

	client.setLimit(rate.Limit(1.0))

	// Spin up many requests. These should block
	ctx, cancel := context.WithCancel(context.Background())

	cancels := 0
	numRequests := 20
	unblock := make(chan struct{})
	for i := 0; i < numRequests; i++ {
		go func() {
			// Lookup ourselves
			_, err := client.LookupToken(ctx, v.Config.Token)
			if err != nil {
				if err == context.Canceled {
					cancels += 1
					return
				}
				t.Fatalf("self lookup failed: %v", err)
				return
			}

			// Cancel the context
			close(unblock)
		}()
	}

	select {
	case <-time.After(5 * time.Second):
		t.Fatalf("timeout")
	case <-unblock:
		cancel()
	}

	desired := numRequests - 1
	testutil.WaitForResult(func() (bool, error) {
		if desired-cancels > 2 {
			return false, fmt.Errorf("Incorrect number of cancels; got %d; want %d", cancels, desired)
		}

		return true, nil
	}, func(err error) {
		t.Fatal(err)
	})
}

func TestVaultClient_CreateToken_Root(t *testing.T) {
	t.Parallel()
	v := testutil.NewTestVault(t)
	defer v.Stop()

	logger := testlog.HCLogger(t)
	client, err := NewVaultClient(v.Config, logger, nil)
	if err != nil {
		t.Fatalf("failed to build vault client: %v", err)
	}
	client.SetActive(true)
	defer client.Stop()

	waitForConnection(client, t)

	// Create an allocation that requires a Vault policy
	a := mock.Alloc()
	task := a.Job.TaskGroups[0].Tasks[0]
	task.Vault = &structs.Vault{Policies: []string{"default"}}

	s, err := client.CreateToken(context.Background(), a, task.Name)
	if err != nil {
		t.Fatalf("CreateToken failed: %v", err)
	}

	// Ensure that created secret is a wrapped token
	if s == nil || s.WrapInfo == nil {
		t.Fatalf("Bad secret: %#v", s)
	}

	d, err := time.ParseDuration(vaultTokenCreateTTL)
	if err != nil {
		t.Fatalf("bad: %v", err)
	}

	if s.WrapInfo.WrappedAccessor == "" {
		t.Fatalf("Bad accessor: %v", s.WrapInfo.WrappedAccessor)
	} else if s.WrapInfo.Token == "" {
		t.Fatalf("Bad token: %v", s.WrapInfo.WrappedAccessor)
	} else if s.WrapInfo.TTL != int(d.Seconds()) {
		t.Fatalf("Bad ttl: %v", s.WrapInfo.WrappedAccessor)
	}
}

func TestVaultClient_CreateToken_Whitelist_Role(t *testing.T) {
	t.Parallel()
	v := testutil.NewTestVault(t)
	defer v.Stop()

	// Set the configs token in a new test role
	v.Config.Token = defaultTestVaultWhitelistRoleAndToken(v, t, 5)

	// Start the client
	logger := testlog.HCLogger(t)
	client, err := NewVaultClient(v.Config, logger, nil)
	if err != nil {
		t.Fatalf("failed to build vault client: %v", err)
	}
	client.SetActive(true)
	defer client.Stop()

	waitForConnection(client, t)

	// Create an allocation that requires a Vault policy
	a := mock.Alloc()
	task := a.Job.TaskGroups[0].Tasks[0]
	task.Vault = &structs.Vault{Policies: []string{"default"}}

	s, err := client.CreateToken(context.Background(), a, task.Name)
	if err != nil {
		t.Fatalf("CreateToken failed: %v", err)
	}

	// Ensure that created secret is a wrapped token
	if s == nil || s.WrapInfo == nil {
		t.Fatalf("Bad secret: %#v", s)
	}

	d, err := time.ParseDuration(vaultTokenCreateTTL)
	if err != nil {
		t.Fatalf("bad: %v", err)
	}

	if s.WrapInfo.WrappedAccessor == "" {
		t.Fatalf("Bad accessor: %v", s.WrapInfo.WrappedAccessor)
	} else if s.WrapInfo.Token == "" {
		t.Fatalf("Bad token: %v", s.WrapInfo.WrappedAccessor)
	} else if s.WrapInfo.TTL != int(d.Seconds()) {
		t.Fatalf("Bad ttl: %v", s.WrapInfo.WrappedAccessor)
	}
}

func TestVaultClient_CreateToken_Root_Target_Role(t *testing.T) {
	t.Parallel()
	v := testutil.NewTestVault(t)
	defer v.Stop()

	// Create the test role
	defaultTestVaultWhitelistRoleAndToken(v, t, 5)

	// Target the test role
	v.Config.Role = "test"

	// Start the client
	logger := testlog.HCLogger(t)
	client, err := NewVaultClient(v.Config, logger, nil)
	if err != nil {
		t.Fatalf("failed to build vault client: %v", err)
	}
	client.SetActive(true)
	defer client.Stop()

	waitForConnection(client, t)

	// Create an allocation that requires a Vault policy
	a := mock.Alloc()
	task := a.Job.TaskGroups[0].Tasks[0]
	task.Vault = &structs.Vault{Policies: []string{"default"}}

	s, err := client.CreateToken(context.Background(), a, task.Name)
	if err != nil {
		t.Fatalf("CreateToken failed: %v", err)
	}

	// Ensure that created secret is a wrapped token
	if s == nil || s.WrapInfo == nil {
		t.Fatalf("Bad secret: %#v", s)
	}

	d, err := time.ParseDuration(vaultTokenCreateTTL)
	if err != nil {
		t.Fatalf("bad: %v", err)
	}

	if s.WrapInfo.WrappedAccessor == "" {
		t.Fatalf("Bad accessor: %v", s.WrapInfo.WrappedAccessor)
	} else if s.WrapInfo.Token == "" {
		t.Fatalf("Bad token: %v", s.WrapInfo.WrappedAccessor)
	} else if s.WrapInfo.TTL != int(d.Seconds()) {
		t.Fatalf("Bad ttl: %v", s.WrapInfo.WrappedAccessor)
	}
}

func TestVaultClient_CreateToken_Blacklist_Role(t *testing.T) {
	t.Parallel()
	// Need to skip if test is 0.6.4
	version, err := testutil.VaultVersion()
	if err != nil {
		t.Fatalf("failed to determine version: %v", err)
	}

	if strings.Contains(version, "v0.6.4") {
		t.Skipf("Vault has a regression in v0.6.4 that this test hits")
	}

	v := testutil.NewTestVault(t)
	defer v.Stop()

	// Set the configs token in a new test role
	v.Config.Token = defaultTestVaultBlacklistRoleAndToken(v, t, 5)
	v.Config.Role = "test"

	// Start the client
	logger := testlog.HCLogger(t)
	client, err := NewVaultClient(v.Config, logger, nil)
	if err != nil {
		t.Fatalf("failed to build vault client: %v", err)
	}
	client.SetActive(true)
	defer client.Stop()

	waitForConnection(client, t)

	// Create an allocation that requires a Vault policy
	a := mock.Alloc()
	task := a.Job.TaskGroups[0].Tasks[0]
	task.Vault = &structs.Vault{Policies: []string{"secrets"}}

	s, err := client.CreateToken(context.Background(), a, task.Name)
	if err != nil {
		t.Fatalf("CreateToken failed: %v", err)
	}

	// Ensure that created secret is a wrapped token
	if s == nil || s.WrapInfo == nil {
		t.Fatalf("Bad secret: %#v", s)
	}

	d, err := time.ParseDuration(vaultTokenCreateTTL)
	if err != nil {
		t.Fatalf("bad: %v", err)
	}

	if s.WrapInfo.WrappedAccessor == "" {
		t.Fatalf("Bad accessor: %v", s.WrapInfo.WrappedAccessor)
	} else if s.WrapInfo.Token == "" {
		t.Fatalf("Bad token: %v", s.WrapInfo.WrappedAccessor)
	} else if s.WrapInfo.TTL != int(d.Seconds()) {
		t.Fatalf("Bad ttl: %v", s.WrapInfo.WrappedAccessor)
	}
}

func TestVaultClient_CreateToken_Role_InvalidToken(t *testing.T) {
	t.Parallel()
	v := testutil.NewTestVault(t)
	defer v.Stop()

	// Set the configs token in a new test role
	defaultTestVaultWhitelistRoleAndToken(v, t, 5)
	v.Config.Token = "foo-bar"

	// Start the client
	logger := testlog.HCLogger(t)
	client, err := NewVaultClient(v.Config, logger, nil)
	if err != nil {
		t.Fatalf("failed to build vault client: %v", err)
	}
	client.SetActive(true)
	defer client.Stop()

	testutil.WaitForResult(func() (bool, error) {
		established, err := client.ConnectionEstablished()
		if !established {
			return false, fmt.Errorf("Should establish")
		}
		return err != nil, nil
	}, func(err error) {
		t.Fatalf("Connection not established")
	})

	// Create an allocation that requires a Vault policy
	a := mock.Alloc()
	task := a.Job.TaskGroups[0].Tasks[0]
	task.Vault = &structs.Vault{Policies: []string{"default"}}

	_, err = client.CreateToken(context.Background(), a, task.Name)
	if err == nil || !strings.Contains(err.Error(), "failed to establish connection to Vault") {
		t.Fatalf("CreateToken should have failed: %v", err)
	}
}

func TestVaultClient_CreateToken_Role_Unrecoverable(t *testing.T) {
	t.Parallel()
	v := testutil.NewTestVault(t)
	defer v.Stop()

	// Set the configs token in a new test role
	v.Config.Token = defaultTestVaultWhitelistRoleAndToken(v, t, 5)

	// Start the client
	logger := testlog.HCLogger(t)
	client, err := NewVaultClient(v.Config, logger, nil)
	if err != nil {
		t.Fatalf("failed to build vault client: %v", err)
	}
	client.SetActive(true)
	defer client.Stop()

	waitForConnection(client, t)

	// Create an allocation that requires a Vault policy
	a := mock.Alloc()
	task := a.Job.TaskGroups[0].Tasks[0]
	task.Vault = &structs.Vault{Policies: []string{"unknown_policy"}}

	_, err = client.CreateToken(context.Background(), a, task.Name)
	if err == nil {
		t.Fatalf("CreateToken should have failed: %v", err)
	}

	_, ok := err.(structs.Recoverable)
	if ok {
		t.Fatalf("CreateToken should not be a recoverable error type: %v (%T)", err, err)
	}
}

func TestVaultClient_CreateToken_Prestart(t *testing.T) {
	t.Parallel()
	vconfig := &config.VaultConfig{
		Enabled: helper.BoolToPtr(true),
		Token:   uuid.Generate(),
		Addr:    "http://127.0.0.1:0",
	}

	logger := testlog.HCLogger(t)
	client, err := NewVaultClient(vconfig, logger, nil)
	if err != nil {
		t.Fatalf("failed to build vault client: %v", err)
	}
	client.SetActive(true)
	defer client.Stop()

	// Create an allocation that requires a Vault policy
	a := mock.Alloc()
	task := a.Job.TaskGroups[0].Tasks[0]
	task.Vault = &structs.Vault{Policies: []string{"default"}}

	_, err = client.CreateToken(context.Background(), a, task.Name)
	if err == nil {
		t.Fatalf("CreateToken should have failed: %v", err)
	}

	if rerr, ok := err.(*structs.RecoverableError); !ok {
		t.Fatalf("Err should have been type recoverable error")
	} else if ok && !rerr.IsRecoverable() {
		t.Fatalf("Err should have been recoverable")
	}
}

func TestVaultClient_RevokeTokens_PreEstablishs(t *testing.T) {
	t.Parallel()
	vconfig := &config.VaultConfig{
		Enabled: helper.BoolToPtr(true),
		Token:   uuid.Generate(),
		Addr:    "http://127.0.0.1:0",
	}
	logger := testlog.HCLogger(t)
	client, err := NewVaultClient(vconfig, logger, nil)
	if err != nil {
		t.Fatalf("failed to build vault client: %v", err)
	}
	client.SetActive(true)
	defer client.Stop()

	// Create some VaultAccessors
	vas := []*structs.VaultAccessor{
		mock.VaultAccessor(),
		mock.VaultAccessor(),
	}

	if err := client.RevokeTokens(context.Background(), vas, false); err != nil {
		t.Fatalf("RevokeTokens failed: %v", err)
	}

	// Wasn't committed
	if len(client.revoking) != 0 {
		t.Fatalf("didn't add to revoke loop")
	}

	if err := client.RevokeTokens(context.Background(), vas, true); err != nil {
		t.Fatalf("RevokeTokens failed: %v", err)
	}

	// Was committed
	if len(client.revoking) != 2 {
		t.Fatalf("didn't add to revoke loop")
	}

	if client.stats().TrackedForRevoke != 2 {
		t.Fatalf("didn't add to revoke loop")
	}
}

func TestVaultClient_RevokeTokens_Root(t *testing.T) {
	t.Parallel()
	v := testutil.NewTestVault(t)
	defer v.Stop()

	purged := 0
	purge := func(accessors []*structs.VaultAccessor) error {
		purged += len(accessors)
		return nil
	}

	logger := testlog.HCLogger(t)
	client, err := NewVaultClient(v.Config, logger, purge)
	if err != nil {
		t.Fatalf("failed to build vault client: %v", err)
	}
	client.SetActive(true)
	defer client.Stop()

	waitForConnection(client, t)

	// Create some vault tokens
	auth := v.Client.Auth().Token()
	req := vapi.TokenCreateRequest{
		Policies: []string{"default"},
	}
	t1, err := auth.Create(&req)
	if err != nil {
		t.Fatalf("Failed to create vault token: %v", err)
	}
	if t1 == nil || t1.Auth == nil {
		t.Fatalf("bad secret response: %+v", t1)
	}
	t2, err := auth.Create(&req)
	if err != nil {
		t.Fatalf("Failed to create vault token: %v", err)
	}
	if t2 == nil || t2.Auth == nil {
		t.Fatalf("bad secret response: %+v", t2)
	}

	// Create two VaultAccessors
	vas := []*structs.VaultAccessor{
		{Accessor: t1.Auth.Accessor},
		{Accessor: t2.Auth.Accessor},
	}

	// Issue a token revocation
	if err := client.RevokeTokens(context.Background(), vas, true); err != nil {
		t.Fatalf("RevokeTokens failed: %v", err)
	}

	// Lookup the token and make sure we get an error
	if s, err := auth.Lookup(t1.Auth.ClientToken); err == nil {
		t.Fatalf("Revoked token lookup didn't fail: %+v", s)
	}
	if s, err := auth.Lookup(t2.Auth.ClientToken); err == nil {
		t.Fatalf("Revoked token lookup didn't fail: %+v", s)
	}

	if purged != 2 {
		t.Fatalf("Expected purged 2; got %d", purged)
	}
}

func TestVaultClient_RevokeTokens_Role(t *testing.T) {
	t.Parallel()
	v := testutil.NewTestVault(t)
	defer v.Stop()

	// Set the configs token in a new test role
	v.Config.Token = defaultTestVaultWhitelistRoleAndToken(v, t, 5)

	purged := 0
	purge := func(accessors []*structs.VaultAccessor) error {
		purged += len(accessors)
		return nil
	}

	logger := testlog.HCLogger(t)
	client, err := NewVaultClient(v.Config, logger, purge)
	if err != nil {
		t.Fatalf("failed to build vault client: %v", err)
	}
	client.SetActive(true)
	defer client.Stop()

	waitForConnection(client, t)

	// Create some vault tokens
	auth := v.Client.Auth().Token()
	req := vapi.TokenCreateRequest{
		Policies: []string{"default"},
	}
	t1, err := auth.Create(&req)
	if err != nil {
		t.Fatalf("Failed to create vault token: %v", err)
	}
	if t1 == nil || t1.Auth == nil {
		t.Fatalf("bad secret response: %+v", t1)
	}
	t2, err := auth.Create(&req)
	if err != nil {
		t.Fatalf("Failed to create vault token: %v", err)
	}
	if t2 == nil || t2.Auth == nil {
		t.Fatalf("bad secret response: %+v", t2)
	}

	// Create two VaultAccessors
	vas := []*structs.VaultAccessor{
		{Accessor: t1.Auth.Accessor},
		{Accessor: t2.Auth.Accessor},
	}

	// Issue a token revocation
	if err := client.RevokeTokens(context.Background(), vas, true); err != nil {
		t.Fatalf("RevokeTokens failed: %v", err)
	}

	// Lookup the token and make sure we get an error
	if purged != 2 {
		t.Fatalf("Expected purged 2; got %d", purged)
	}
	if s, err := auth.Lookup(t1.Auth.ClientToken); err == nil {
		t.Fatalf("Revoked token lookup didn't fail: %+v", s)
	}
	if s, err := auth.Lookup(t2.Auth.ClientToken); err == nil {
		t.Fatalf("Revoked token lookup didn't fail: %+v", s)
	}
}

func waitForConnection(v *vaultClient, t *testing.T) {
	testutil.WaitForResult(func() (bool, error) {
		return v.ConnectionEstablished()
	}, func(err error) {
		t.Fatalf("Connection not established")
	})
}

func TestVaultClient_nextBackoff(t *testing.T) {
	simpleCases := []struct {
		name        string
		initBackoff float64

		// define range of acceptable backoff values accounting for random factor
		rangeMin float64
		rangeMax float64
	}{
		{"simple case", 7.0, 8.7, 17.60},
		{"too low", 2.0, 5.0, 10.0},
		{"too large", 100, 30.0, 60.0},
	}

	for _, c := range simpleCases {
		t.Run(c.name, func(t *testing.T) {
			b := nextBackoff(c.initBackoff, time.Now().Add(10*time.Hour))
			if !(c.rangeMin <= b && b <= c.rangeMax) {
				t.Fatalf("Expected backoff within [%v, %v] but found %v", c.rangeMin, c.rangeMax, b)
			}
		})
	}

	// some edge cases
	t.Run("close to expiry", func(t *testing.T) {
		b := nextBackoff(20, time.Now().Add(1100*time.Millisecond))
		if b != 5.0 {
			t.Fatalf("Expected backoff is 5 but found %v", b)
		}
	})

	t.Run("past expiry", func(t *testing.T) {
		b := nextBackoff(20, time.Now().Add(-1100*time.Millisecond))
		if !(60 <= b && b <= 120) {
			t.Fatalf("Expected backoff within [%v, %v] but found %v", 60, 120, b)
		}
	})
}<|MERGE_RESOLUTION|>--- conflicted
+++ resolved
@@ -377,18 +377,9 @@
 	})
 }
 
-<<<<<<< HEAD
-	require.Contains(t, connErr.Error(), "explicit max ttl")
-}
-
-// TestVaultClient_ValidateRole_Success asserts that a valid token role
-// gets marked as valid
-func TestVaultClient_ValidateRole_Success(t *testing.T) {
-=======
 // TestVaultClient_ValidateRole_Deprecated_Success asserts that a valid token
 // role gets marked as valid, even if it uses deprecated field, period
 func TestVaultClient_ValidateRole_Deprecated_Success(t *testing.T) {
->>>>>>> 9210bde9
 	t.Parallel()
 	v := testutil.NewTestVault(t)
 	defer v.Stop()
@@ -402,55 +393,6 @@
 		"allowed_policies": "default,root",
 		"orphan":           true,
 		"renewable":        true,
-<<<<<<< HEAD
-		"token_period":     1000,
-	}
-	v.Config.Token = testVaultRoleAndToken(v, t, vaultPolicies, data, nil)
-
-	logger := testlog.HCLogger(t)
-	v.Config.ConnectionRetryIntv = 100 * time.Millisecond
-	client, err := NewVaultClient(v.Config, logger, nil)
-	require.NoError(t, err)
-
-	defer client.Stop()
-
-	// Wait for an error
-	var conn bool
-	var connErr error
-	testutil.WaitForResult(func() (bool, error) {
-		conn, connErr = client.ConnectionEstablished()
-		if !conn {
-			return false, fmt.Errorf("Should connect")
-		}
-
-		if connErr != nil {
-			return false, connErr
-		}
-
-		return true, nil
-	}, func(err error) {
-		require.NoError(t, err)
-	})
-}
-
-// TestVaultClient_ValidateRole_Deprecated_Success asserts that a valid token
-// role gets marked as valid, even if it uses deprecated field, period
-func TestVaultClient_ValidateRole_Deprecated_Success(t *testing.T) {
-	t.Parallel()
-	v := testutil.NewTestVault(t)
-	defer v.Stop()
-
-	// Set the configs token in a new test role
-	vaultPolicies := map[string]string{
-		"nomad-role-create":     nomadRoleCreatePolicy,
-		"nomad-role-management": nomadRoleManagementPolicy,
-	}
-	data := map[string]interface{}{
-		"allowed_policies": "default,root",
-		"orphan":           true,
-		"renewable":        true,
-=======
->>>>>>> 9210bde9
 		"period":           1000,
 	}
 	v.Config.Token = testVaultRoleAndToken(v, t, vaultPolicies, data, nil)
