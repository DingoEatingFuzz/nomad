--- conflicted
+++ resolved
@@ -153,10 +153,7 @@
 - `Meta` - Annotates the job with opaque metadata.
 
 - `Namespace` - The namespace to execute the job in, defaults to "default".
-<<<<<<< HEAD
-=======
   Values other than default are not allowed in non-Enterprise versions of Nomad.
->>>>>>> 2e29851b
 
 - `ParameterizedJob` - Specifies the job as a parameterized job such that it can
   be dispatched against. The `ParamaterizedJob` object supports the following
