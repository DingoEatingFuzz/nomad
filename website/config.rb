--- conflicted
+++ resolved
@@ -2,11 +2,7 @@
 
 activate :hashicorp do |h|
   h.name        = "nomad"
-<<<<<<< HEAD
-  h.version     = "0.10.0"
-=======
   h.version     = "0.10.1"
->>>>>>> 9210bde9
   h.github_slug = "hashicorp/nomad"
 end
 
