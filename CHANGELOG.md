<<<<<<< HEAD
=======
## 0.8.2 (Unreleased)

IMPROVEMENTS:
 * client: Create new process group on process startup. [[GH-3572](https://github.com/hashicorp/nomad/issues/3572)]

BUG FIXES:
 * driver/exec: Create process group for Windows process and send Ctrl-Break signal on Shutdown [[GH-2117](https://github.com/hashicorp/nomad/issues/2117)]

>>>>>>> 0dbf00ef
## 0.8.1 (April 17, 2018)

BUG FIXES:
 * client: Fix a race condition while concurrently fingerprinting and accessing
   the node that could cause a panic [[GH-4166](https://github.com/hashicorp/nomad/issues/4166)]

## 0.8.0 (April 12, 2018)

__BACKWARDS INCOMPATIBILITIES:__
 * cli: node drain now blocks until the drain completes and all allocations on
   the draining node have stopped. Use -detach for the old behavior.
 * client: Periods (`.`) are no longer replaced with underscores (`_`) in
   environment variables as many applications rely on periods in environment
   variable names. [[GH-3760](https://github.com/hashicorp/nomad/issues/3760)]
 * client/metrics: The key emitted for tracking a client's uptime has changed
   from "uptime" to "client.uptime". Users monitoring this metric will have to
   switch to the new key name [[GH-4128](https://github.com/hashicorp/nomad/issues/4128)]
 * discovery: Prevent absolute URLs in check paths. The documentation indicated
   that absolute URLs are not allowed, but it was not enforced. Absolute URLs
   in HTTP check paths will now fail to validate. [[GH-3685](https://github.com/hashicorp/nomad/issues/3685)]
 * drain: Draining a node no longer stops all allocations immediately: a new
   [migrate stanza](https://www.nomadproject.io/docs/job-specification/migrate.html)
   allows jobs to specify how quickly task groups can be drained. A `-force`
   option can be used to emulate the old drain behavior.
 * jobspec: The default values for restart policy have changed. Restart policy
   mode defaults to "fail" and the attempts/time interval values have been
   changed to enable faster server side rescheduling. See [restart
   stanza](https://www.nomadproject.io/docs/job-specification/restart.html) for
   more information.
 * jobspec: Removed compatibility code that migrated pre Nomad 0.6.0 Update
   stanza syntax. All job spec files should be using update stanza fields
   introduced in 0.7.0
   [[GH-3979](https://github.com/hashicorp/nomad/pull/3979/files)]

IMPROVEMENTS:
 * core: Servers can now service client HTTP endpoints [[GH-3892](https://github.com/hashicorp/nomad/issues/3892)]
 * core: More efficient garbage collection of large batches of jobs [[GH-3982](https://github.com/hashicorp/nomad/issues/3982)]
 * core: Allow upgrading/downgrading TLS via SIGHUP on both servers and clients [[GH-3492](https://github.com/hashicorp/nomad/issues/3492)]
 * core: Node events are emitted for events such as node registration and
   heartbeating [[GH-3945](https://github.com/hashicorp/nomad/issues/3945)]
 * core: A set of features (Autopilot) has been added to allow for automatic operator-friendly management of Nomad servers. For more information about Autopilot, see the [Autopilot Guide](https://www.nomadproject.io/guides/cluster/autopilot.html). [[GH-3670](https://github.com/hashicorp/nomad/pull/3670)]
 * core: Failed tasks are automatically rescheduled according to user specified criteria. For more information on configuration, see the [Reshedule Stanza](https://www.nomadproject.io/docs/job-specification/reschedule.html) [[GH-3981](https://github.com/hashicorp/nomad/issues/3981)]
 * core: Servers can now service client HTTP endpoints [[GH-3892](https://github.com/hashicorp/nomad/issues/3892)]
 * core: Servers can now retry connecting to Vault to verify tokens without requiring a SIGHUP to do so [[GH-3957](https://github.com/hashicorp/nomad/issues/3957)]
 * core: Updated yamux library to pick up memory and CPU performance improvements [[GH-3980](https://github.com/hashicorp/nomad/issues/3980)]
 * core: Client stanza now supports overriding total memory [[GH-4052](https://github.com/hashicorp/nomad/issues/4052)]
 * core: Node draining is now able to migrate allocations in a controlled
   manner with parameters specified by the drain command and in job files using
   the migrate stanza [[GH-4010](https://github.com/hashicorp/nomad/issues/4010)]
 * acl: Increase token name limit from 64 characters to 256 [[GH-3888](https://github.com/hashicorp/nomad/issues/3888)]
 * cli: Node status and filesystem related commands do not require direct
   network access to the Nomad client nodes [[GH-3892](https://github.com/hashicorp/nomad/issues/3892)]
 * cli: Common commands highlighed [[GH-4027](https://github.com/hashicorp/nomad/issues/4027)]
 * cli: Colored error and warning outputs [[GH-4027](https://github.com/hashicorp/nomad/issues/4027)]
 * cli: All commands are grouped by subsystem [[GH-4027](https://github.com/hashicorp/nomad/issues/4027)]
 * cli: Use ISO_8601 time format for cli output [[GH-3814](https://github.com/hashicorp/nomad/pull/3814)]
 * cli: Clearer task event descriptions in `nomad alloc-status` when there are server side failures authenticating to Vault [[GH-3968](https://github.com/hashicorp/nomad/issues/3968)]
 * client: Allow '.' in environment variable names [[GH-3760](https://github.com/hashicorp/nomad/issues/3760)]
 * client: Improved handling of failed RPCs and heartbeat retry logic [[GH-4106](https://github.com/hashicorp/nomad/issues/4106)]
 * client: Refactor client fingerprint methods to a request/response format [[GH-3781](https://github.com/hashicorp/nomad/issues/3781)]
 * client: Enable periodic health checks for drivers. Initial support only includes the Docker driver. [[GH-3856](https://github.com/hashicorp/nomad/issues/3856)]
 * discovery: Allow `check_restart` to be specified in the `service` stanza
   [[GH-3718](https://github.com/hashicorp/nomad/issues/3718)]
 * discovery: Allow configuring names of Nomad client and server health checks
   [[GH-4003](https://github.com/hashicorp/nomad/issues/4003)]
 * discovery: Only log if Consul does not support TLSSkipVerify instead of
   dropping checks which relied on it. Consul has had this feature since 0.7.2 [[GH-3983](https://github.com/hashicorp/nomad/issues/3983)]
 * driver/docker: Support hard CPU limits [[GH-3825](https://github.com/hashicorp/nomad/issues/3825)]
 * driver/docker: Support advertising IPv6 addresses [[GH-3790](https://github.com/hashicorp/nomad/issues/3790)]
 * driver/docker; Support overriding image entrypoint [[GH-3788](https://github.com/hashicorp/nomad/issues/3788)]
 * driver/docker: Support adding or dropping capabilities [[GH-3754](https://github.com/hashicorp/nomad/issues/3754)]
 * driver/docker: Support mounting root filesystem as read-only [[GH-3802](https://github.com/hashicorp/nomad/issues/3802)]
 * driver/docker: Retry on Portworx "volume is attached on another node" errors
   [[GH-3993](https://github.com/hashicorp/nomad/issues/3993)]
 * driver/lxc: Add volumes config to LXC driver [[GH-3687](https://github.com/hashicorp/nomad/issues/3687)]
 * driver/rkt: Allow overriding group [[GH-3990](https://github.com/hashicorp/nomad/issues/3990)]
 * telemetry: Support DataDog tags [[GH-3839](https://github.com/hashicorp/nomad/issues/3839)]
 * ui: Specialized job detail pages for each job type (system, service, batch, periodic, parameterized, periodic instance, parameterized instance) [[GH-3829](https://github.com/hashicorp/nomad/issues/3829)]
 * ui: Allocation stats requests are made through the server instead of directly through clients [[GH-3908](https://github.com/hashicorp/nomad/issues/3908)]
 * ui: Allocation log requests fallback to using the server when the client can't be reached [[GH-3908](https://github.com/hashicorp/nomad/issues/3908)]
 * ui: All views poll for changes using long-polling via blocking queries [[GH-3936](https://github.com/hashicorp/nomad/issues/3936)]
 * ui: Dispatch payload on the parameterized instance job detail page [[GH-3829](https://github.com/hashicorp/nomad/issues/3829)]
 * ui: Periodic force launch button on the periodic job detail page [[GH-3829](https://github.com/hashicorp/nomad/issues/3829)]
 * ui: Allocation breadcrumbs now extend job breadcrumbs [[GH-3829](https://github.com/hashicorp/nomad/issues/3974)]
 * vault: Allow Nomad to create orphaned tokens for allocations [[GH-3992](https://github.com/hashicorp/nomad/issues/3992)]

BUG FIXES:
 * core: Fix search endpoint forwarding for multi-region clusters [[GH-3680](https://github.com/hashicorp/nomad/issues/3680)]
 * core: Fix an issue in which batch jobs with queued placements and lost
   allocations could result in improper placement counts [[GH-3717](https://github.com/hashicorp/nomad/issues/3717)]
 * core: Fix an issue where an entire region leaving caused `nomad server-members` to fail with a 500 response [[GH-1515](https://github.com/hashicorp/nomad/issues/1515)]
 * core: Fix an issue in which multiple servers could be acting as a leader. A
   prominent side-effect being nodes TTLing incorrectly [[GH-3890](https://github.com/hashicorp/nomad/issues/3890)]
 * core: Fix an issue where jobs with the same name in a different namespace were not being blocked correctly [[GH-3972](https://github.com/hashicorp/nomad/issues/3972)]
 * cli: server member command handles failure to retrieve leader in remote
   regions [[GH-4087](https://github.com/hashicorp/nomad/issues/4087)]
 * client: Support IP detection of wireless interfaces on Windows [[GH-4011](https://github.com/hashicorp/nomad/issues/4011)]
 * client: Migrated ephemeral_disk's maintain directory permissions [[GH-3723](https://github.com/hashicorp/nomad/issues/3723)]
 * client: Always advertise driver IP when in driver address mode [[GH-3682](https://github.com/hashicorp/nomad/issues/3682)]
 * client: Preserve permissions on directories when expanding tarred artifacts [[GH-4129](https://github.com/hashicorp/nomad/issues/4129)]
 * client: Improve auto-detection of network interface when interface name has a
   space in it on Windows [[GH-3855](https://github.com/hashicorp/nomad/issues/3855)]
 * client/vault: Recognize renewing non-renewable Vault lease as fatal [[GH-3727](https://github.com/hashicorp/nomad/issues/3727)]
 * client/vault: Improved error handling of network errors with Vault [[GH-4100](https://github.com/hashicorp/nomad/issues/4100)]
 * config: Revert minimum CPU limit back to 20 from 100 [[GH-3706](https://github.com/hashicorp/nomad/issues/3706)]
 * config: Always add core scheduler to enabled schedulers and add invalid
   EnabledScheduler detection [[GH-3978](https://github.com/hashicorp/nomad/issues/3978)]
 * driver/exec: Properly disable swapping [[GH-3958](https://github.com/hashicorp/nomad/issues/3958)]
 * driver/lxc: Cleanup LXC containers after errors on container startup. [[GH-3773](https://github.com/hashicorp/nomad/issues/3773)]
 * ui: Always show the task name in the task recent events table on the allocation detail page. [[GH-3985](https://github.com/hashicorp/nomad/pull/3985)]
 * ui: Only show the placement failures section when there is a blocked evaluation. [[GH-3956](https://github.com/hashicorp/nomad/pull/3956)]
 * ui: Fix requests using client-side certificates in Firefox. [[GH-3728](https://github.com/hashicorp/nomad/pull/3728)]
 * ui: Fix ui on non-leaders when ACLs are enabled [[GH-3722](https://github.com/hashicorp/nomad/issues/3722)]


## 0.7.1 (December 19, 2017)

__BACKWARDS INCOMPATIBILITIES:__
 * client: The format of service IDs in Consul has changed. If you rely upon
   Nomad's service IDs (*not* service names; those are stable), you will need
   to update your code.  [[GH-3632](https://github.com/hashicorp/nomad/issues/3632)]
 * config: Nomad no longer parses Atlas configuration stanzas. Atlas has been
   deprecated since earlier this year. If you have an Atlas stanza in your
   config file it will have to be removed.
 * config: Default minimum CPU configuration has been changed to 100 from 20. Jobs
   using the old minimum value of 20 will have to be updated.
 * telemetry: Hostname is now emitted via a tag rather than within the key name.
   To maintain old behavior during an upgrade path specify
   `backwards_compatible_metrics` in the telemetry configuration.

IMPROVEMENTS:
 * core: Allow operators to reload TLS certificate and key files via SIGHUP
   [[GH-3479](https://github.com/hashicorp/nomad/issues/3479)]
 * core: Allow configurable stop signals for a task, when drivers support
   sending stop signals [[GH-1755](https://github.com/hashicorp/nomad/issues/1755)]
 * core: Allow agents to be run in `rpc_upgrade_mode` when migrating a cluster
   to TLS rather than changing `heartbeat_grace`
 * api: Allocations now track and return modify time in addition to create time
   [[GH-3446](https://github.com/hashicorp/nomad/issues/3446)]
 * api: Introduced new fields to track details and display message for task
   events, and deprecated redundant existing fields [[GH-3399](https://github.com/hashicorp/nomad/issues/3399)]
 * api: Environment variables are ignored during service name validation [[GH-3532](https://github.com/hashicorp/nomad/issues/3532)]
 * cli: Allocation create and modify times are displayed in a human readable
   relative format like `6 h ago` [[GH-3449](https://github.com/hashicorp/nomad/issues/3449)]
 * client: Support `address_mode` on checks [[GH-3619](https://github.com/hashicorp/nomad/issues/3619)]
 * client: Sticky volume migrations are now atomic. [[GH-3563](https://github.com/hashicorp/nomad/issues/3563)]
 * client: Added metrics to track state transitions of allocations [[GH-3061](https://github.com/hashicorp/nomad/issues/3061)]
 * client: When `network_interface` is unspecified use interface attached to
   default route [[GH-3546](https://github.com/hashicorp/nomad/issues/3546)]
 * client: Support numeric ports on services and checks when
   `address_mode="driver"` [[GH-3619](https://github.com/hashicorp/nomad/issues/3619)]
 * driver/docker: Detect OOM kill event [[GH-3459](https://github.com/hashicorp/nomad/issues/3459)]
 * driver/docker: Adds support for adding host device to container via
   `--device` [[GH-2938](https://github.com/hashicorp/nomad/issues/2938)]
 * driver/docker: Adds support for `ulimit` and `sysctl` options [[GH-3568](https://github.com/hashicorp/nomad/issues/3568)]
 * driver/docker: Adds support for StopTimeout (set to the same value as
   kill_timeout [[GH-3601](https://github.com/hashicorp/nomad/issues/3601)]
 * driver/rkt: Add support for passing through user [[GH-3612](https://github.com/hashicorp/nomad/issues/3612)]
 * driver/qemu: Support graceful shutdowns on unix platforms [[GH-3411](https://github.com/hashicorp/nomad/issues/3411)]
 * template: Updated to consul template 0.19.4 [[GH-3543](https://github.com/hashicorp/nomad/issues/3543)]
 * core/enterprise: Return 501 status code in Nomad Pro for Premium end points
 * ui: Added log streaming for tasks [[GH-3564](https://github.com/hashicorp/nomad/issues/3564)]
 * ui: Show the modify time for allocations [[GH-3607](https://github.com/hashicorp/nomad/issues/3607)]
 * ui: Added a dedicated Task page under allocations [[GH-3472](https://github.com/hashicorp/nomad/issues/3472)]
 * ui: Added placement failures to the Job Detail page [[GH-3603](https://github.com/hashicorp/nomad/issues/3603)]
 * ui: Warn uncaught exceptions to the developer console [[GH-3623](https://github.com/hashicorp/nomad/issues/3623)]

BUG FIXES:

 * core: Fix issue in which restoring periodic jobs could fail when a leader
   election occurs [[GH-3646](https://github.com/hashicorp/nomad/issues/3646)]
 * core: Fix race condition in which rapid reprocessing of a blocked evaluation
   may lead to the scheduler not seeing the results of the previous scheduling
   event [[GH-3669](https://github.com/hashicorp/nomad/issues/3669)]
 * core: Fixed an issue where the leader server could get into a state where it
   was no longer performing the periodic leader loop duties after a barrier
   timeout error [[GH-3402](https://github.com/hashicorp/nomad/issues/3402)]
 * core: Fixes an issue with jobs that have `auto_revert` set to true, where
   reverting to a previously stable job that fails to start up causes an
   infinite cycle of reverts [[GH-3496](https://github.com/hashicorp/nomad/issues/3496)]
 * api: Apply correct memory default when task's do not specify memory
   explicitly [[GH-3520](https://github.com/hashicorp/nomad/issues/3520)]
 * cli: Fix passing Consul address via flags [[GH-3504](https://github.com/hashicorp/nomad/issues/3504)]
 * cli: Fix panic when running `keyring` commands [[GH-3509](https://github.com/hashicorp/nomad/issues/3509)]
 * client: Fix advertising services with tags that require URL escaping
   [[GH-3632](https://github.com/hashicorp/nomad/issues/3632)]
 * client: Fix a panic when restoring an allocation with a dead leader task
   [[GH-3502](https://github.com/hashicorp/nomad/issues/3502)]
 * client: Fix crash when following logs from a Windows node [[GH-3608](https://github.com/hashicorp/nomad/issues/3608)]
 * client: Fix service/check updating when just interpolated variables change
   [[GH-3619](https://github.com/hashicorp/nomad/issues/3619)]
 * client: Fix allocation accounting in GC and trigger GCs on allocation
   updates [[GH-3445](https://github.com/hashicorp/nomad/issues/3445)]
 * driver/docker: Fix container name conflict handling [[GH-3551](https://github.com/hashicorp/nomad/issues/3551)]
 * driver/rkt: Remove pods on shutdown [[GH-3562](https://github.com/hashicorp/nomad/issues/3562)]
 * driver/rkt: Don't require port maps when using host networking [[GH-3615](https://github.com/hashicorp/nomad/issues/3615)]
 * template: Fix issue where multiple environment variable templates would be
   parsed incorrectly when contents of one have changed after the initial
   rendering [[GH-3529](https://github.com/hashicorp/nomad/issues/3529)]
 * sentinel: (Nomad Enterprise) Fix an issue that could cause an import error
   when multiple Sentinel policies are applied
 * telemetry: Do not emit metrics for non-running tasks [[GH-3559](https://github.com/hashicorp/nomad/issues/3559)]
 * telemetry: Emit hostname as a tag rather than within the key name [[GH-3616](https://github.com/hashicorp/nomad/issues/3616)]
 * ui: Remove timezone text from timestamps [[GH-3621](https://github.com/hashicorp/nomad/issues/3621)]
 * ui: Allow cross-origin requests from the UI [[GH-3530](https://github.com/hashicorp/nomad/issues/3530)]
 * ui: Consistently use Clients instead of Nodes in copy [[GH-3466](https://github.com/hashicorp/nomad/issues/3466)]
 * ui: Fully expand the job definition on the Job Definition page [[GH-3631](https://github.com/hashicorp/nomad/issues/3631)]

## 0.7.0 (November 1, 2017)

__BACKWARDS INCOMPATIBILITIES:__
 * driver/rkt: Nomad now requires at least rkt version `1.27.0` for the rkt
   driver to function. Please update your version of rkt to at least this
   version.

IMPROVEMENTS:
 * core: Capability based ACL system with authoritative region, providing
   federated ACLs.
 * core/enterprise: Sentinel integration for fine grain policy enforcement.
 * core/enterprise: Namespace support allowing jobs and their associated
   objects to be isolated from each other and other users of the cluster.
 * api: Allow force deregistration of a node [[GH-3447](https://github.com/hashicorp/nomad/issues/3447)]
 * api: New `/v1/agent/health` endpoint for health checks.
 * api: Metrics endpoint exposes Prometheus formatted metrics [[GH-3171](https://github.com/hashicorp/nomad/issues/3171)]
 * cli: Consul config option flags for nomad agent command [[GH-3327](https://github.com/hashicorp/nomad/issues/3327)]
 * discovery: Allow restarting unhealthy tasks with `check_restart` [[GH-3105](https://github.com/hashicorp/nomad/issues/3105)]
 * driver/rkt: Enable rkt driver to use address_mode = 'driver' [[GH-3256](https://github.com/hashicorp/nomad/issues/3256)]
 * telemetry: Add support for tagged metrics for Nomad clients [[GH-3147](https://github.com/hashicorp/nomad/issues/3147)]
 * telemetry: Add basic Prometheus configuration for a Nomad cluster [[GH-3186](https://github.com/hashicorp/nomad/issues/3186)]

BUG FIXES:
 * core: Fix restoration of stopped periodic jobs [[GH-3201](https://github.com/hashicorp/nomad/issues/3201)]
 * core: Run deployment garbage collector on an interval [[GH-3267](https://github.com/hashicorp/nomad/issues/3267)]
 * core: Fix parameterized jobs occasionally showing status dead incorrectly
   [[GH-3460](https://github.com/hashicorp/nomad/issues/3460)]
 * core: Fix issue in which job versions above a threshold potentially wouldn't
   be stored [[GH-3372](https://github.com/hashicorp/nomad/issues/3372)]
 * core: Fix issue where node-drain with complete batch allocation would create
   replacement [[GH-3217](https://github.com/hashicorp/nomad/issues/3217)]
 * core: Allow batch jobs that have been purged to be rerun without a job
   specification change [[GH-3375](https://github.com/hashicorp/nomad/issues/3375)]
 * core: Fix issue in which batch allocations from previous job versions may not
   have been stopped properly. [[GH-3217](https://github.com/hashicorp/nomad/issues/3217)]
 * core: Fix issue in which allocations with the same name during a scale
   down/stop event wouldn't be properly stopped [[GH-3217](https://github.com/hashicorp/nomad/issues/3217)]
 * core: Fix a race condition in which scheduling results from one invocation of
   the scheduler wouldn't be considered by the next for the same job [[GH-3206](https://github.com/hashicorp/nomad/issues/3206)]
 * api: Sort /v1/agent/servers output so that output of Consul checks does not
   change [[GH-3214](https://github.com/hashicorp/nomad/issues/3214)]
 * api: Fix search handling of jobs with more than four hyphens and case were
   length could cause lookup error [[GH-3203](https://github.com/hashicorp/nomad/issues/3203)]
 * client: Improve the speed at which clients detect garbage collection events [[GH-3452](https://github.com/hashicorp/nomad/issues/3452)]
 * client: Fix lock contention that could cause a node to miss a heartbeat and
   be marked as down [[GH-3195](https://github.com/hashicorp/nomad/issues/3195)]
 * client: Fix data race that could lead to concurrent map read/writes during
   heartbeating and fingerprinting [[GH-3461](https://github.com/hashicorp/nomad/issues/3461)]
 * driver/docker: Fix docker user specified syslogging [[GH-3184](https://github.com/hashicorp/nomad/issues/3184)]
 * driver/docker: Fix issue where CPU usage statistics were artificially high
   [[GH-3229](https://github.com/hashicorp/nomad/issues/3229)]
 * client/template: Fix issue in which secrets would be renewed too aggressively
   [[GH-3360](https://github.com/hashicorp/nomad/issues/3360)]

## 0.6.3 (September 11, 2017)

BUG FIXES:
 * api: Search handles prefix longer than allowed UUIDs [[GH-3138](https://github.com/hashicorp/nomad/issues/3138)]
 * api: Search endpoint handles even UUID prefixes with hyphens [[GH-3120](https://github.com/hashicorp/nomad/issues/3120)]
 * api: Don't merge empty update stanza from job into task groups [[GH-3139](https://github.com/hashicorp/nomad/issues/3139)]
 * cli: Sort task groups when displaying a deployment [[GH-3137](https://github.com/hashicorp/nomad/issues/3137)]
 * cli: Handle reading files that are in a symlinked directory [[GH-3164](https://github.com/hashicorp/nomad/issues/3164)]
 * cli: All status commands handle even UUID prefixes with hyphens [[GH-3122](https://github.com/hashicorp/nomad/issues/3122)]
 * cli: Fix autocompletion of paths that include directories on zsh [[GH-3129](https://github.com/hashicorp/nomad/issues/3129)]
 * cli: Fix job deployment -latest handling of jobs without deployments
   [[GH-3166](https://github.com/hashicorp/nomad/issues/3166)]
 * cli: Hide CLI commands not expected to be run by user from autocomplete
   suggestions [[GH-3177](https://github.com/hashicorp/nomad/issues/3177)]
 * cli: Status command honors exact job match even when it is the prefix of
   another job [[GH-3120](https://github.com/hashicorp/nomad/issues/3120)]
 * cli: Fix setting of TLSServerName for node API Client. This fixes an issue of
   contacting nodes that are using TLS [[GH-3127](https://github.com/hashicorp/nomad/issues/3127)]
 * client/template: Fix issue in which the template block could cause high load
   on Vault when secret lease duration was less than the Vault grace [[GH-3153](https://github.com/hashicorp/nomad/issues/3153)]
 * driver/docker: Always purge stopped containers [[GH-3148](https://github.com/hashicorp/nomad/issues/3148)]
 * driver/docker: Fix MemorySwappiness on Windows [[GH-3187](https://github.com/hashicorp/nomad/issues/3187)]
 * driver/docker: Fix issue in which mounts could parse incorrectly [[GH-3163](https://github.com/hashicorp/nomad/issues/3163)]
 * driver/docker: Fix issue where potentially incorrect syslog server address is
   used [[GH-3135](https://github.com/hashicorp/nomad/issues/3135)]
 * driver/docker: Fix server url passed to credential helpers and properly
   capture error output [[GH-3165](https://github.com/hashicorp/nomad/issues/3165)]
 * jobspec: Allow distinct_host constraint to have L/RTarget set [[GH-3136](https://github.com/hashicorp/nomad/issues/3136)]

## 0.6.2 (August 28, 2017)

BUG FIXES:
 * api/cli: Fix logs and fs api and command [[GH-3116](https://github.com/hashicorp/nomad/issues/3116)]

## 0.6.1 (August 28, 2017)

__BACKWARDS INCOMPATIBILITIES:__
 * deployment: Specifying an update stanza with a max_parallel of zero is now
   a validation error. Please update the stanza to be greater than zero or
   remove the stanza as a zero parallelism update is not valid.

IMPROVEMENTS:
 * core: Lost allocations replaced even if part of failed deployment [[GH-2961](https://github.com/hashicorp/nomad/issues/2961)]
 * core: Add autocomplete functionality for resources: allocations, evaluations,
   jobs, deployments and nodes [[GH-2964](https://github.com/hashicorp/nomad/issues/2964)]
 * core: `distinct_property` constraint can set the number of allocations that
   are allowed to share a property value [[GH-2942](https://github.com/hashicorp/nomad/issues/2942)]
 * core: Placing allocation counts towards placement limit fixing issue where
   rolling update could remove an unnecessary amount of allocations [[GH-3070](https://github.com/hashicorp/nomad/issues/3070)]
 * api: Redact Vault.Token from AgentSelf response [[GH-2988](https://github.com/hashicorp/nomad/issues/2988)]
 * cli: node-status displays node version [[GH-3002](https://github.com/hashicorp/nomad/issues/3002)]
 * cli: Disable color output when STDOUT is not a TTY [[GH-3057](https://github.com/hashicorp/nomad/issues/3057)]
 * cli: Add autocomplete functionality for flags for all CLI command [GH 3087]
 * cli: Add status command which takes any identifier and routes to the
   appropriate status command.
 * client: Unmount task directories when alloc is terminal [[GH-3006](https://github.com/hashicorp/nomad/issues/3006)]
 * client/template: Allow template to set Vault grace [[GH-2947](https://github.com/hashicorp/nomad/issues/2947)]
 * client/template: Template emits events explaining why it is blocked [[GH-3001](https://github.com/hashicorp/nomad/issues/3001)]
 * deployment: Disallow max_parallel of zero [[GH-3081](https://github.com/hashicorp/nomad/issues/3081)]
 * deployment: Emit task events explaining unhealthy allocations [[GH-3025](https://github.com/hashicorp/nomad/issues/3025)]
 * deployment: Better description when a deployment should auto-revert but there
   is no target [[GH-3024](https://github.com/hashicorp/nomad/issues/3024)]
 * discovery: Add HTTP header and method support to checks [[GH-3031](https://github.com/hashicorp/nomad/issues/3031)]
 * driver/docker: Added DNS options [[GH-2992](https://github.com/hashicorp/nomad/issues/2992)]
 * driver/docker: Add mount options for volumes [[GH-3021](https://github.com/hashicorp/nomad/issues/3021)]
 * driver/docker: Allow retry of 500 API errors to be handled by restart
   policies when starting a container [[GH-3073](https://github.com/hashicorp/nomad/issues/3073)]
 * driver/rkt: support read-only volume mounts [[GH-2883](https://github.com/hashicorp/nomad/issues/2883)]
 * jobspec: Add `shutdown_delay` so tasks can delay shutdown after deregistering
   from Consul [[GH-3043](https://github.com/hashicorp/nomad/issues/3043)]

BUG FIXES:
 * core: Fix purging of job versions [[GH-3056](https://github.com/hashicorp/nomad/issues/3056)]
 * core: Fix race creating EvalFuture [[GH-3051](https://github.com/hashicorp/nomad/issues/3051)]
 * core: Fix panic occurring from improper bitmap size [[GH-3023](https://github.com/hashicorp/nomad/issues/3023)]
 * core: Fix restoration of parameterized, periodic jobs [[GH-2959](https://github.com/hashicorp/nomad/issues/2959)]
 * core: Fix incorrect destructive update with `distinct_property` constraint
   [[GH-2939](https://github.com/hashicorp/nomad/issues/2939)]
 * cli: Fix autocompleting global flags [[GH-2928](https://github.com/hashicorp/nomad/issues/2928)]
 * cli: Fix panic when using 0.6.0 cli with an older cluster [[GH-2929](https://github.com/hashicorp/nomad/issues/2929)]
 * cli: Fix TLS handling for alloc stats API calls [[GH-3108](https://github.com/hashicorp/nomad/issues/3108)]
 * client: Fix `LC_ALL=C` being set on subprocesses [[GH-3041](https://github.com/hashicorp/nomad/issues/3041)]
 * client/networking: Handle interfaces that only have link-local addresses
   while preferring globally routable addresses [[GH-3089](https://github.com/hashicorp/nomad/issues/3089)]
 * deployment: Fix alloc health with services/checks using interpolation
   [[GH-2984](https://github.com/hashicorp/nomad/issues/2984)]
 * discovery: Fix timeout validation for script checks [[GH-3022](https://github.com/hashicorp/nomad/issues/3022)]
 * driver/docker: Fix leaking plugin file used by syslog server [[GH-2937](https://github.com/hashicorp/nomad/issues/2937)]

## 0.6.0 (July 26, 2017)

__BACKWARDS INCOMPATIBILITIES:__
 * cli: When given a prefix that does not resolve to a particular object,
   commands now return exit code 1 rather than 0.

IMPROVEMENTS:
 * core: Rolling updates based on allocation health [GH-2621, GH-2634, GH-2799]
 * core: New deployment object to track job updates [GH-2621, GH-2634, GH-2799]
 * core: Default advertise to private IP address if bind is 0.0.0.0 [[GH-2399](https://github.com/hashicorp/nomad/issues/2399)]
 * core: Track multiple job versions and add a stopped state for jobs [[GH-2566](https://github.com/hashicorp/nomad/issues/2566)]
 * core: Job updates can create canaries before beginning rolling update
   [GH-2621, GH-2634, GH-2799]
 * core: Back-pressure when evaluations are nacked and ensure scheduling
   progress on evaluation failures [[GH-2555](https://github.com/hashicorp/nomad/issues/2555)]
 * agent/config: Late binding to IP addresses using go-sockaddr/template syntax
   [[GH-2399](https://github.com/hashicorp/nomad/issues/2399)]
 * api: Add `verify_https_client` to require certificates from HTTP clients
   [[GH-2587](https://github.com/hashicorp/nomad/issues/2587)]
 * api/job: Ability to revert job to older versions [[GH-2575](https://github.com/hashicorp/nomad/issues/2575)]
 * cli: Autocomplete for CLI commands [[GH-2848](https://github.com/hashicorp/nomad/issues/2848)]
 * client: Use a random host UUID by default [[GH-2735](https://github.com/hashicorp/nomad/issues/2735)]
 * client: Add `NOMAD_GROUP_NAME` environment variable [[GH-2877](https://github.com/hashicorp/nomad/issues/2877)]
 * client: Environment variables for client DC and Region [[GH-2507](https://github.com/hashicorp/nomad/issues/2507)]
 * client: Hash host ID so its stable and well distributed [[GH-2541](https://github.com/hashicorp/nomad/issues/2541)]
 * client: GC dead allocs if total allocs > `gc_max_allocs` tunable [[GH-2636](https://github.com/hashicorp/nomad/issues/2636)]
 * client: Persist state using bolt-db and more efficient write patterns
   [[GH-2610](https://github.com/hashicorp/nomad/issues/2610)]
 * client: Fingerprint all routable addresses on an interface including IPv6
   addresses [[GH-2536](https://github.com/hashicorp/nomad/issues/2536)]
 * client/artifact: Support .xz archives [[GH-2836](https://github.com/hashicorp/nomad/issues/2836)]
 * client/artifact: Allow specifying a go-getter mode [[GH-2781](https://github.com/hashicorp/nomad/issues/2781)]
 * client/artifact: Support non-Amazon S3-compatible sources [[GH-2781](https://github.com/hashicorp/nomad/issues/2781)]
 * client/template: Support reading env vars from templates [[GH-2654](https://github.com/hashicorp/nomad/issues/2654)]
 * config: Support Unix socket addresses for Consul [[GH-2622](https://github.com/hashicorp/nomad/issues/2622)]
 * discovery: Advertise driver-specified IP address and port [[GH-2709](https://github.com/hashicorp/nomad/issues/2709)]
 * discovery: Support `tls_skip_verify` for Consul HTTPS checks [[GH-2467](https://github.com/hashicorp/nomad/issues/2467)]
 * driver/docker: Allow specifying extra hosts [[GH-2547](https://github.com/hashicorp/nomad/issues/2547)]
 * driver/docker: Allow setting seccomp profiles [[GH-2658](https://github.com/hashicorp/nomad/issues/2658)]
 * driver/docker: Support Docker credential helpers [[GH-2651](https://github.com/hashicorp/nomad/issues/2651)]
 * driver/docker: Auth failures can optionally be ignored [[GH-2786](https://github.com/hashicorp/nomad/issues/2786)]
 * driver/docker: Add `driver.docker.bridge_ip` node attribute [[GH-2797](https://github.com/hashicorp/nomad/issues/2797)]
 * driver/docker: Allow setting container IP with user defined networks
   [[GH-2535](https://github.com/hashicorp/nomad/issues/2535)]
 * driver/rkt: Support `no_overlay` [[GH-2702](https://github.com/hashicorp/nomad/issues/2702)]
 * driver/rkt: Support `insecure_options` list [[GH-2695](https://github.com/hashicorp/nomad/issues/2695)]
 * server: Allow tuning of node heartbeat TTLs [[GH-2859](https://github.com/hashicorp/nomad/issues/2859)]
 * server/networking: Shrink dynamic port range to not overlap with majority of
   operating system's ephemeral port ranges to avoid port conflicts [[GH-2856](https://github.com/hashicorp/nomad/issues/2856)]

BUG FIXES:
 * core: Protect against nil job in new allocation, avoiding panic [[GH-2592](https://github.com/hashicorp/nomad/issues/2592)]
 * core: System jobs should be running until explicitly stopped [[GH-2750](https://github.com/hashicorp/nomad/issues/2750)]
 * core: Prevent invalid job updates (eg service -> batch) [[GH-2746](https://github.com/hashicorp/nomad/issues/2746)]
 * client: Lookup `ip` utility on `$PATH` [[GH-2729](https://github.com/hashicorp/nomad/issues/2729)]
 * client: Add sticky bit to temp directory [[GH-2519](https://github.com/hashicorp/nomad/issues/2519)]
 * client: Shutdown task group leader before other tasks [[GH-2753](https://github.com/hashicorp/nomad/issues/2753)]
 * client: Include symlinks in snapshots when migrating disks [[GH-2687](https://github.com/hashicorp/nomad/issues/2687)]
 * client: Regression for allocation directory unix perms introduced in v0.5.6
   fixed [[GH-2675](https://github.com/hashicorp/nomad/issues/2675)]
 * client: Client syncs allocation state with server before waiting for
   allocation destroy fixing a corner case in which an allocation may be blocked
   till destroy [[GH-2563](https://github.com/hashicorp/nomad/issues/2563)]
 * client: Improved state file handling and reduced write volume [[GH-2878](https://github.com/hashicorp/nomad/issues/2878)]
 * client/artifact: Honor netrc [[GH-2524](https://github.com/hashicorp/nomad/issues/2524)]
 * client/artifact: Handle tars where file in directory is listed before
   directory [[GH-2524](https://github.com/hashicorp/nomad/issues/2524)]
 * client/config: Use `cpu_total_compute` whenever it is set [[GH-2745](https://github.com/hashicorp/nomad/issues/2745)]
 * client/config: Respect `vault.tls_server_name` setting in consul-template
   [[GH-2793](https://github.com/hashicorp/nomad/issues/2793)]
 * driver/exec: Properly set file/dir ownership in chroots [[GH-2552](https://github.com/hashicorp/nomad/issues/2552)]
 * driver/docker: Fix panic in Docker driver on Windows [[GH-2614](https://github.com/hashicorp/nomad/issues/2614)]
 * driver/rkt: Fix env var interpolation [[GH-2777](https://github.com/hashicorp/nomad/issues/2777)]
 * jobspec/validation: Prevent static port conflicts [[GH-2807](https://github.com/hashicorp/nomad/issues/2807)]
 * server: Reject non-TLS clients when TLS enabled [[GH-2525](https://github.com/hashicorp/nomad/issues/2525)]
 * server: Fix a panic in plan evaluation with partial failures and all_at_once
   set [[GH-2544](https://github.com/hashicorp/nomad/issues/2544)]
 * server/periodic: Restoring periodic jobs takes launch time zone into
   consideration [[GH-2808](https://github.com/hashicorp/nomad/issues/2808)]
 * server/vault: Fix Vault Client panic when given nonexistent role [[GH-2648](https://github.com/hashicorp/nomad/issues/2648)]
 * telemetry: Fix merging of use node name [[GH-2762](https://github.com/hashicorp/nomad/issues/2762)]

## 0.5.6 (March 31, 2017)

IMPROVEMENTS:
  * api: Improve log API error when task doesn't exist or hasn't started
    [[GH-2512](https://github.com/hashicorp/nomad/issues/2512)]
  * client: Improve error message when artifact downloading fails [[GH-2289](https://github.com/hashicorp/nomad/issues/2289)]
  * client: Track task start/finish time [[GH-2512](https://github.com/hashicorp/nomad/issues/2512)]
  * client/template: Access Node meta and attributes in template [[GH-2488](https://github.com/hashicorp/nomad/issues/2488)]

BUG FIXES:
  * core: Fix periodic job state switching to dead incorrectly [[GH-2486](https://github.com/hashicorp/nomad/issues/2486)]
  * core: Fix dispatch of periodic job launching allocations immediately
    [[GH-2489](https://github.com/hashicorp/nomad/issues/2489)]
  * api: Fix TLS in logs and fs commands/APIs [[GH-2290](https://github.com/hashicorp/nomad/issues/2290)]
  * cli/plan: Fix diff alignment and remove no change DC output [[GH-2465](https://github.com/hashicorp/nomad/issues/2465)]
  * client: Fix panic when restarting non-running tasks [[GH-2480](https://github.com/hashicorp/nomad/issues/2480)]
  * client: Fix env vars when multiple tasks and ports present [[GH-2491](https://github.com/hashicorp/nomad/issues/2491)]
  * client: Fix `user` attribute disregarding membership of non-main group
    [[GH-2461](https://github.com/hashicorp/nomad/issues/2461)]
  * client/vault: Stop Vault token renewal on task exit [[GH-2495](https://github.com/hashicorp/nomad/issues/2495)]
  * driver/docker: Proper reference counting through task restarts [[GH-2484](https://github.com/hashicorp/nomad/issues/2484)]

## 0.5.5 (March 14, 2017)

__BACKWARDS INCOMPATIBILITIES:__
  * api: The api package definition of a Job has changed from exposing
    primitives to pointers to primitives to allow defaulting of unset fields.
  * driver/docker: The `load` configuration took an array of paths to images
    prior to this release. A single image is expected by the driver so this
    behavior has been changed to take a single path as a string. Jobs using the
    `load` command should update the syntax to a single string.  [[GH-2361](https://github.com/hashicorp/nomad/issues/2361)]

IMPROVEMENTS:
  * core: Handle Serf Reap event [[GH-2310](https://github.com/hashicorp/nomad/issues/2310)]
  * core: Update Serf and Memberlist for more reliable gossip [[GH-2255](https://github.com/hashicorp/nomad/issues/2255)]
  * api: API defaults missing values [[GH-2300](https://github.com/hashicorp/nomad/issues/2300)]
  * api: Validate the restart policy interval [[GH-2311](https://github.com/hashicorp/nomad/issues/2311)]
  * api: New task event for task environment setup [[GH-2302](https://github.com/hashicorp/nomad/issues/2302)]
  * api/cli: Add nomad operator command and API for interacting with Raft
    configuration [[GH-2305](https://github.com/hashicorp/nomad/issues/2305)]
  * cli: node-status displays enabled drivers on the node [[GH-2349](https://github.com/hashicorp/nomad/issues/2349)]
  * client: Apply GC related configurations properly [[GH-2273](https://github.com/hashicorp/nomad/issues/2273)]
  * client: Don't force uppercase meta keys in env vars [[GH-2338](https://github.com/hashicorp/nomad/issues/2338)]
  * client: Limit parallelism during garbage collection [[GH-2427](https://github.com/hashicorp/nomad/issues/2427)]
  * client: Don't exec `uname -r` for node attribute kernel.version [[GH-2380](https://github.com/hashicorp/nomad/issues/2380)]
  * client: Artifact support for git and hg as well as netrc support [[GH-2386](https://github.com/hashicorp/nomad/issues/2386)]
  * client: Add metrics to show number of allocations on in each state [[GH-2425](https://github.com/hashicorp/nomad/issues/2425)]
  * client: Add `NOMAD_{IP,PORT}_<task>_<label>` environment variables [[GH-2426](https://github.com/hashicorp/nomad/issues/2426)]
  * client: Allow specification of `cpu_total_compute` to override fingerprinter
    [[GH-2447](https://github.com/hashicorp/nomad/issues/2447)]
  * client: Reproducible Node ID on OSes that provide system-level UUID
    [[GH-2277](https://github.com/hashicorp/nomad/issues/2277)]
  * driver/docker: Add support for volume drivers [[GH-2351](https://github.com/hashicorp/nomad/issues/2351)]
  * driver/docker: Docker image coordinator and caching [[GH-2361](https://github.com/hashicorp/nomad/issues/2361)]
  * jobspec: Add leader task to allow graceful shutdown of other tasks within
    the task group [[GH-2308](https://github.com/hashicorp/nomad/issues/2308)]
  * periodic: Allow specification of timezones in Periodic Jobs [[GH-2321](https://github.com/hashicorp/nomad/issues/2321)]
  * scheduler: New `distinct_property` constraint [[GH-2418](https://github.com/hashicorp/nomad/issues/2418)]
  * server: Allow specification of eval/job gc threshold [[GH-2370](https://github.com/hashicorp/nomad/issues/2370)]
  * server/vault: Vault Client on Server handles SIGHUP to reload configs
    [[GH-2270](https://github.com/hashicorp/nomad/issues/2270)]
  * telemetry: Clients report allocated/unallocated resources [[GH-2327](https://github.com/hashicorp/nomad/issues/2327)]
  * template: Allow specification of template delimiters [[GH-2315](https://github.com/hashicorp/nomad/issues/2315)]
  * template: Permissions can be set on template destination file [[GH-2262](https://github.com/hashicorp/nomad/issues/2262)]
  * vault: Server side Vault telemetry [[GH-2318](https://github.com/hashicorp/nomad/issues/2318)]
  * vault: Disallow root policy from being specified [[GH-2309](https://github.com/hashicorp/nomad/issues/2309)]

BUG FIXES:
  * core: Handle periodic parameterized jobs [[GH-2385](https://github.com/hashicorp/nomad/issues/2385)]
  * core: Improve garbage collection of stopped batch jobs [[GH-2432](https://github.com/hashicorp/nomad/issues/2432)]
  * api: Fix escaping of HTML characters [[GH-2322](https://github.com/hashicorp/nomad/issues/2322)]
  * cli: Display disk resources in alloc-status [[GH-2404](https://github.com/hashicorp/nomad/issues/2404)]
  * client: Drivers log during fingerprinting [[GH-2337](https://github.com/hashicorp/nomad/issues/2337)]
  * client: Fix race condition with deriving vault tokens [[GH-2275](https://github.com/hashicorp/nomad/issues/2275)]
  * client: Fix remounting alloc dirs after reboots [[GH-2391](https://github.com/hashicorp/nomad/issues/2391)] [[GH-2394](https://github.com/hashicorp/nomad/issues/2394)]
  * client: Replace `-` with `_` in environment variable names [[GH-2406](https://github.com/hashicorp/nomad/issues/2406)]
  * client: Fix panic and deadlock during client restore state when prestart
    fails [[GH-2376](https://github.com/hashicorp/nomad/issues/2376)]
  * config: Fix Consul Config Merging/Copying [[GH-2278](https://github.com/hashicorp/nomad/issues/2278)]
  * config: Fix Client reserved resource merging panic [[GH-2281](https://github.com/hashicorp/nomad/issues/2281)]
  * server: Fix panic when forwarding Vault derivation requests from non-leader
    servers [[GH-2267](https://github.com/hashicorp/nomad/issues/2267)]

## 0.5.4 (January 31, 2017)

IMPROVEMENTS:
  * client: Made the GC related tunables configurable via client configuration
    [[GH-2261](https://github.com/hashicorp/nomad/issues/2261)]

BUG FIXES:
  * client: Fix panic when upgrading to 0.5.3 [[GH-2256](https://github.com/hashicorp/nomad/issues/2256)]

## 0.5.3 (January 30, 2017)

IMPROVEMENTS:
  * core: Introduce parameterized jobs and dispatch command/API [[GH-2128](https://github.com/hashicorp/nomad/issues/2128)]
  * core: Cancel blocked evals upon successful one for job [[GH-2155](https://github.com/hashicorp/nomad/issues/2155)]
  * api: Added APIs for requesting GC of allocations [[GH-2192](https://github.com/hashicorp/nomad/issues/2192)]
  * api: Job summary endpoint includes summary status for child jobs [[GH-2128](https://github.com/hashicorp/nomad/issues/2128)]
  * api/client: Plain text log streaming suitable for viewing logs in a browser
    [[GH-2235](https://github.com/hashicorp/nomad/issues/2235)]
  * cli: Defaulting to showing allocations which belong to currently registered
    job [[GH-2032](https://github.com/hashicorp/nomad/issues/2032)]
  * client: Garbage collect Allocation Runners to free up disk resources
    [[GH-2081](https://github.com/hashicorp/nomad/issues/2081)]
  * client: Don't retrieve Driver Stats if unsupported [[GH-2173](https://github.com/hashicorp/nomad/issues/2173)]
  * client: Filter log lines in the executor based on client's log level
    [[GH-2172](https://github.com/hashicorp/nomad/issues/2172)]
  * client: Added environment variables to discover addresses of sibling tasks
    in an allocation [[GH-2223](https://github.com/hashicorp/nomad/issues/2223)]
  * discovery: Register service with duplicate names on different ports [[GH-2208](https://github.com/hashicorp/nomad/issues/2208)]
  * driver/docker: Add support for network aliases [[GH-1980](https://github.com/hashicorp/nomad/issues/1980)]
  * driver/docker: Add `force_pull` option to force downloading an image [[GH-2147](https://github.com/hashicorp/nomad/issues/2147)]
  * driver/docker: Retry when image is not found while creating a container
    [[GH-2222](https://github.com/hashicorp/nomad/issues/2222)]
  * driver/java: Support setting class_path and class name. [[GH-2199](https://github.com/hashicorp/nomad/issues/2199)]
  * telemetry: Prefix gauge values with node name instead of hostname [[GH-2098](https://github.com/hashicorp/nomad/issues/2098)]
  * template: The template block supports keyOrDefault [[GH-2209](https://github.com/hashicorp/nomad/issues/2209)]
  * template: The template block can now interpolate Nomad environment variables
    [[GH-2209](https://github.com/hashicorp/nomad/issues/2209)]
  * vault: Improve validation of the Vault token given to Nomad servers
    [[GH-2226](https://github.com/hashicorp/nomad/issues/2226)]
  * vault: Support setting the Vault role to derive tokens from with
    `create_from_role` setting [[GH-2226](https://github.com/hashicorp/nomad/issues/2226)]

BUG FIXES:
  * client: Fixed namespacing for the cpu arch attribute [[GH-2161](https://github.com/hashicorp/nomad/issues/2161)]
  * client: Fix issue where allocations weren't pulled for several minutes. This
    manifested as slow starts, delayed kills, etc [[GH-2177](https://github.com/hashicorp/nomad/issues/2177)]
  * client: Fix a panic that would occur with a racy alloc migration
    cancellation [[GH-2231](https://github.com/hashicorp/nomad/issues/2231)]
  * config: Fix merging of Consul options which caused auto_advertise to be
    ignored [[GH-2159](https://github.com/hashicorp/nomad/issues/2159)]
  * driver: Fix image based drivers (eg docker) having host env vars set [[GH-2211](https://github.com/hashicorp/nomad/issues/2211)]
  * driver/docker: Fix Docker auth/logging interpolation [GH-2063, GH-2130]
  * driver/docker: Fix parsing of Docker Auth Configurations. New parsing is
    in-line with Docker itself. Also log debug message if auth lookup failed
    [[GH-2190](https://github.com/hashicorp/nomad/issues/2190)]
  * template: Fix splay being used as a wait and instead randomize the delay
    from 0 seconds to splay duration [[GH-2227](https://github.com/hashicorp/nomad/issues/2227)]

## 0.5.2 (December 23, 2016)

BUG FIXES:
  * client: Fixed a race condition and remove panic when handling duplicate
    allocations [[GH-2096](https://github.com/hashicorp/nomad/issues/2096)]
  * client: Cancel wait for remote allocation if migration is no longer required
    [[GH-2097](https://github.com/hashicorp/nomad/issues/2097)]
  * client: Failure to stat a single mountpoint does not cause all of host
    resource usage collection to fail [[GH-2090](https://github.com/hashicorp/nomad/issues/2090)]

## 0.5.1 (December 12, 2016)

IMPROVEMENTS:
  * driver/rkt: Support rkt's `--dns=host` and `--dns=none` options [[GH-2028](https://github.com/hashicorp/nomad/issues/2028)]

BUG FIXES:
  * agent/config: Fix use of IPv6 addresses [[GH-2036](https://github.com/hashicorp/nomad/issues/2036)]
  * api: Fix file descriptor leak and high CPU usage when using the logs
    endpoint [[GH-2079](https://github.com/hashicorp/nomad/issues/2079)]
  * cli: Improve parsing error when a job without a name is specified [[GH-2030](https://github.com/hashicorp/nomad/issues/2030)]
  * client: Fixed permissions of migrated allocation directory [[GH-2061](https://github.com/hashicorp/nomad/issues/2061)]
  * client: Ensuring allocations are not blocked more than once [[GH-2040](https://github.com/hashicorp/nomad/issues/2040)]
  * client: Fix race on StreamFramer Destroy which would cause a panic [[GH-2007](https://github.com/hashicorp/nomad/issues/2007)]
  * client: Not migrating allocation directories on the same client if sticky is
    turned off [[GH-2017](https://github.com/hashicorp/nomad/issues/2017)]
  * client/vault: Fix issue in which deriving a Vault token would fail with
    allocation does not exist due to stale queries [[GH-2050](https://github.com/hashicorp/nomad/issues/2050)]
  * driver/docker: Make container exist errors non-retriable by task runner
    [[GH-2033](https://github.com/hashicorp/nomad/issues/2033)]
  * driver/docker: Fixed an issue related to purging containers with same name
    as Nomad is trying to start [[GH-2037](https://github.com/hashicorp/nomad/issues/2037)]
  * driver/rkt: Fix validation of rkt volumes [[GH-2027](https://github.com/hashicorp/nomad/issues/2027)]

## 0.5.0 (November 16, 2016)

__BACKWARDS INCOMPATIBILITIES:__
  * jobspec: Extracted the disk resources from the task to the task group. The
    new block is name `ephemeral_disk`. Nomad will automatically convert
    existing jobs but newly submitted jobs should refactor the disk resource
    [GH-1710, GH-1679]
  * agent/config: `network_speed` is now an override and not a default value. If
    the network link speed is not detected a default value is applied.

IMPROVEMENTS:
  * core: Support for gossip encryption [[GH-1791](https://github.com/hashicorp/nomad/issues/1791)]
  * core: Vault integration to handle secure introduction of tasks [GH-1583,
    GH-1713]
  * core: New `set_contains` constraint to determine if a set contains all
    specified values [[GH-1839](https://github.com/hashicorp/nomad/issues/1839)]
  * core: Scheduler version enforcement disallows different scheduler version
    from making decisions simultaneously [[GH-1872](https://github.com/hashicorp/nomad/issues/1872)]
  * core: Introduce node SecretID which can be used to minimize the available
    surface area of RPCs to malicious Nomad Clients [[GH-1597](https://github.com/hashicorp/nomad/issues/1597)]
  * core: Add `sticky` volumes which inform the scheduler to prefer placing
    updated allocations on the same node and to reuse the `local/` and
    `alloc/data` directory from previous allocation allowing semi-persistent
    data and allow those folders to be synced from a remote node [GH-1654,
    GH-1741]
  * agent: Add DataDog telemetry sync [[GH-1816](https://github.com/hashicorp/nomad/issues/1816)]
  * agent: Allow Consul health checks to use bind address rather than advertise
    [[GH-1866](https://github.com/hashicorp/nomad/issues/1866)]
  * agent/config: Advertise addresses do not need to specify a port [[GH-1902](https://github.com/hashicorp/nomad/issues/1902)]
  * agent/config: Bind address defaults to 0.0.0.0 and Advertise defaults to
    hostname [[GH-1955](https://github.com/hashicorp/nomad/issues/1955)]
  * api: Support TLS for encrypting Raft, RPC and HTTP APIs [[GH-1853](https://github.com/hashicorp/nomad/issues/1853)]
  * api: Implement blocking queries for querying a job's evaluations [[GH-1892](https://github.com/hashicorp/nomad/issues/1892)]
  * cli: `nomad alloc-status` shows allocation creation time [[GH-1623](https://github.com/hashicorp/nomad/issues/1623)]
  * cli: `nomad node-status` shows node metadata in verbose mode [[GH-1841](https://github.com/hashicorp/nomad/issues/1841)]
  * client: Failed RPCs are retried on all servers [[GH-1735](https://github.com/hashicorp/nomad/issues/1735)]
  * client: Fingerprint and driver blacklist support [[GH-1949](https://github.com/hashicorp/nomad/issues/1949)]
  * client: Introduce a `secrets/` directory to tasks where sensitive data can
    be written [[GH-1681](https://github.com/hashicorp/nomad/issues/1681)]
  * client/jobspec: Add support for templates that can render static files,
    dynamic content from Consul and secrets from Vault [[GH-1783](https://github.com/hashicorp/nomad/issues/1783)]
  * driver: Export `NOMAD_JOB_NAME` environment variable [[GH-1804](https://github.com/hashicorp/nomad/issues/1804)]
  * driver/docker: Docker For Mac support [[GH-1806](https://github.com/hashicorp/nomad/issues/1806)]
  * driver/docker: Support Docker volumes [[GH-1767](https://github.com/hashicorp/nomad/issues/1767)]
  * driver/docker: Allow Docker logging to be configured [[GH-1767](https://github.com/hashicorp/nomad/issues/1767)]
  * driver/docker: Add `userns_mode` (`--userns`) support [[GH-1940](https://github.com/hashicorp/nomad/issues/1940)]
  * driver/lxc: Support for LXC containers [[GH-1699](https://github.com/hashicorp/nomad/issues/1699)]
  * driver/rkt: Support network configurations [[GH-1862](https://github.com/hashicorp/nomad/issues/1862)]
  * driver/rkt: Support rkt volumes (rkt >= 1.0.0 required) [[GH-1812](https://github.com/hashicorp/nomad/issues/1812)]
  * server/rpc: Added an RPC endpoint for retrieving server members [[GH-1947](https://github.com/hashicorp/nomad/issues/1947)]

BUG FIXES:
  * core: Fix case where dead nodes were not properly handled by System
    scheduler [[GH-1715](https://github.com/hashicorp/nomad/issues/1715)]
  * agent: Handle the SIGPIPE signal preventing panics on journalctl restarts
    [[GH-1802](https://github.com/hashicorp/nomad/issues/1802)]
  * api: Disallow filesystem APIs to read paths that escape the allocation
    directory [[GH-1786](https://github.com/hashicorp/nomad/issues/1786)]
  * cli: `nomad run` failed to run on Windows [[GH-1690](https://github.com/hashicorp/nomad/issues/1690)]
  * cli: `alloc-status` and `node-status` work without access to task stats
    [[GH-1660](https://github.com/hashicorp/nomad/issues/1660)]
  * cli: `alloc-status` does not query for allocation statistics if node is down
    [[GH-1844](https://github.com/hashicorp/nomad/issues/1844)]
  * client: Prevent race when persisting state file [[GH-1682](https://github.com/hashicorp/nomad/issues/1682)]
  * client: Retry recoverable errors when starting a driver [[GH-1891](https://github.com/hashicorp/nomad/issues/1891)]
  * client: Do not validate the command does not contain spaces [[GH-1974](https://github.com/hashicorp/nomad/issues/1974)]
  * client: Fix old services not getting removed from consul on update [[GH-1668](https://github.com/hashicorp/nomad/issues/1668)]
  * client: Preserve permissions of nested directories while chrooting [[GH-1960](https://github.com/hashicorp/nomad/issues/1960)]
  * client: Folder permissions are dropped even when not running as root [[GH-1888](https://github.com/hashicorp/nomad/issues/1888)]
  * client: Artifact download failures will be retried before failing tasks
    [[GH-1558](https://github.com/hashicorp/nomad/issues/1558)]
  * client: Fix a memory leak in the executor that caused failed allocations
    [[GH-1762](https://github.com/hashicorp/nomad/issues/1762)]
  * client: Fix a crash related to stats publishing when driver hasn't started
    yet [[GH-1723](https://github.com/hashicorp/nomad/issues/1723)]
  * client: Chroot environment is only created once, avoid potential filesystem
    errors [[GH-1753](https://github.com/hashicorp/nomad/issues/1753)]
  * client: Failures to download an artifact are retried according to restart
    policy before failing the allocation [[GH-1653](https://github.com/hashicorp/nomad/issues/1653)]
  * client/executor: Prevent race when updating a job configuration with the
    logger [[GH-1886](https://github.com/hashicorp/nomad/issues/1886)]
  * client/fingerprint: Fix inconsistent CPU MHz fingerprinting [[GH-1366](https://github.com/hashicorp/nomad/issues/1366)]
  * env/aws: Fix an issue with reserved ports causing placement failures
    [[GH-1617](https://github.com/hashicorp/nomad/issues/1617)]
  * discovery: Interpolate all service and check fields [[GH-1966](https://github.com/hashicorp/nomad/issues/1966)]
  * discovery: Fix old services not getting removed from Consul on update
    [[GH-1668](https://github.com/hashicorp/nomad/issues/1668)]
  * discovery: Fix HTTP timeout with Server HTTP health check when there is no
    leader [[GH-1656](https://github.com/hashicorp/nomad/issues/1656)]
  * discovery: Fix client flapping when server is in a different datacenter as
    the client [[GH-1641](https://github.com/hashicorp/nomad/issues/1641)]
  * discovery/jobspec: Validate service name after interpolation [[GH-1852](https://github.com/hashicorp/nomad/issues/1852)]
  * driver/docker: Fix `local/` directory mount into container [[GH-1830](https://github.com/hashicorp/nomad/issues/1830)]
  * driver/docker: Interpolate all string configuration variables [[GH-1965](https://github.com/hashicorp/nomad/issues/1965)]
  * jobspec: Tasks without a resource block no longer fail to validate [[GH-1864](https://github.com/hashicorp/nomad/issues/1864)]
  * jobspec: Update HCL to fix panic in JSON parsing [[GH-1754](https://github.com/hashicorp/nomad/issues/1754)]

## 0.4.1 (August 18, 2016)

__BACKWARDS INCOMPATIBILITIES:__
  * telemetry: Operators will have to explicitly opt-in for Nomad client to
    publish allocation and node metrics

IMPROVEMENTS:
  * core: Allow count 0 on system jobs [[GH-1421](https://github.com/hashicorp/nomad/issues/1421)]
  * core: Summarize the current status of registered jobs. [GH-1383, GH-1517]
  * core: Gracefully handle short lived outages by holding RPC calls [[GH-1403](https://github.com/hashicorp/nomad/issues/1403)]
  * core: Introduce a lost state for allocations that were on Nodes that died
    [[GH-1516](https://github.com/hashicorp/nomad/issues/1516)]
  * api: client Logs endpoint for streaming task logs [[GH-1444](https://github.com/hashicorp/nomad/issues/1444)]
  * api/cli: Support for tailing/streaming files [GH-1404, GH-1420]
  * api/server: Support for querying job summaries [[GH-1455](https://github.com/hashicorp/nomad/issues/1455)]
  * cli: `nomad logs` command for streaming task logs [[GH-1444](https://github.com/hashicorp/nomad/issues/1444)]
  * cli: `nomad status` shows the create time of allocations [[GH-1540](https://github.com/hashicorp/nomad/issues/1540)]
  * cli: `nomad plan` exit code indicates if changes will occur [[GH-1502](https://github.com/hashicorp/nomad/issues/1502)]
  * cli: status commands support JSON output and go template formating [[GH-1503](https://github.com/hashicorp/nomad/issues/1503)]
  * cli: Validate and plan command supports reading from stdin [GH-1460,
    GH-1458]
  * cli: Allow basic authentication through address and environment variable
    [[GH-1610](https://github.com/hashicorp/nomad/issues/1610)]
  * cli: `nomad node-status` shows volume name for non-physical volumes instead
    of showing 0B used [[GH-1538](https://github.com/hashicorp/nomad/issues/1538)]
  * cli: Support retrieving job files using go-getter in the `run`, `plan` and
    `validate` command [[GH-1511](https://github.com/hashicorp/nomad/issues/1511)]
  * client: Add killing event to task state [[GH-1457](https://github.com/hashicorp/nomad/issues/1457)]
  * client: Fingerprint network speed on Windows [[GH-1443](https://github.com/hashicorp/nomad/issues/1443)]
  * discovery: Support for initial check status [[GH-1599](https://github.com/hashicorp/nomad/issues/1599)]
  * discovery: Support for query params in health check urls [[GH-1562](https://github.com/hashicorp/nomad/issues/1562)]
  * driver/docker: Allow working directory to be configured [[GH-1513](https://github.com/hashicorp/nomad/issues/1513)]
  * driver/docker: Remove docker volumes when removing container [[GH-1519](https://github.com/hashicorp/nomad/issues/1519)]
  * driver/docker: Set windows containers network mode to nat by default
    [[GH-1521](https://github.com/hashicorp/nomad/issues/1521)]
  * driver/exec: Allow chroot environment to be configurable [[GH-1518](https://github.com/hashicorp/nomad/issues/1518)]
  * driver/qemu: Allows users to pass extra args to the qemu driver [[GH-1596](https://github.com/hashicorp/nomad/issues/1596)]
  * telemetry: Circonus integration for telemetry metrics [[GH-1459](https://github.com/hashicorp/nomad/issues/1459)]
  * telemetry: Allow operators to opt-in for publishing metrics [[GH-1501](https://github.com/hashicorp/nomad/issues/1501)]

BUG FIXES:
  * agent: Reload agent configuration on SIGHUP [[GH-1566](https://github.com/hashicorp/nomad/issues/1566)]
  * core: Sanitize empty slices/maps in jobs to avoid incorrect create/destroy
    updates [[GH-1434](https://github.com/hashicorp/nomad/issues/1434)]
  * core: Fix race in which a Node registers and doesn't receive system jobs
    [[GH-1456](https://github.com/hashicorp/nomad/issues/1456)]
  * core: Fix issue in which Nodes with large amount of reserved ports would
    cause dynamic port allocations to fail [[GH-1526](https://github.com/hashicorp/nomad/issues/1526)]
  * core: Fix a condition in which old batch allocations could get updated even
    after terminal. In a rare case this could cause a server panic [[GH-1471](https://github.com/hashicorp/nomad/issues/1471)]
  * core: Do not update the Job attached to Allocations that have been marked
    terminal [[GH-1508](https://github.com/hashicorp/nomad/issues/1508)]
  * agent: Fix advertise address when using IPv6 [[GH-1465](https://github.com/hashicorp/nomad/issues/1465)]
  * cli: Fix node-status when using IPv6 advertise address [[GH-1465](https://github.com/hashicorp/nomad/issues/1465)]
  * client: Merging telemetry configuration properly [[GH-1670](https://github.com/hashicorp/nomad/issues/1670)]
  * client: Task start errors adhere to restart policy mode [[GH-1405](https://github.com/hashicorp/nomad/issues/1405)]
  * client: Reregister with servers if node is unregistered [[GH-1593](https://github.com/hashicorp/nomad/issues/1593)]
  * client: Killing an allocation doesn't cause allocation stats to block
    [[GH-1454](https://github.com/hashicorp/nomad/issues/1454)]
  * driver/docker: Disable swap on docker driver [[GH-1480](https://github.com/hashicorp/nomad/issues/1480)]
  * driver/docker: Fix improper gating on privileged mode [[GH-1506](https://github.com/hashicorp/nomad/issues/1506)]
  * driver/docker: Default network type is "nat" on Windows [[GH-1521](https://github.com/hashicorp/nomad/issues/1521)]
  * driver/docker: Cleanup created volume when destroying container [[GH-1519](https://github.com/hashicorp/nomad/issues/1519)]
  * driver/rkt: Set host environment variables [[GH-1581](https://github.com/hashicorp/nomad/issues/1581)]
  * driver/rkt: Validate the command and trust_prefix configs [[GH-1493](https://github.com/hashicorp/nomad/issues/1493)]
  * plan: Plan on system jobs discounts nodes that do not meet required
    constraints [[GH-1568](https://github.com/hashicorp/nomad/issues/1568)]

## 0.4.0 (June 28, 2016)

__BACKWARDS INCOMPATIBILITIES:__
  * api: Tasks are no longer allowed to have slashes in their name [[GH-1210](https://github.com/hashicorp/nomad/issues/1210)]
  * cli: Remove the eval-monitor command. Users should switch to `nomad
    eval-status -monitor`.
  * config: Consul configuration has been moved from client options map to
    consul block under client configuration
  * driver/docker: Enabled SSL by default for pulling images from docker
    registries. [[GH-1336](https://github.com/hashicorp/nomad/issues/1336)]

IMPROVEMENTS:
  * core: Scheduler reuses blocked evaluations to avoid unbounded creation of
    evaluations under high contention [[GH-1199](https://github.com/hashicorp/nomad/issues/1199)]
  * core: Scheduler stores placement failures in evaluations, no longer
    generating failed allocations for debug information [[GH-1188](https://github.com/hashicorp/nomad/issues/1188)]
  * api: Faster JSON response encoding [[GH-1182](https://github.com/hashicorp/nomad/issues/1182)]
  * api: Gzip compress HTTP API requests [[GH-1203](https://github.com/hashicorp/nomad/issues/1203)]
  * api: Plan api introduced for the Job endpoint [[GH-1168](https://github.com/hashicorp/nomad/issues/1168)]
  * api: Job endpoint can enforce Job Modify Index to ensure job is being
    modified from a known state [[GH-1243](https://github.com/hashicorp/nomad/issues/1243)]
  * api/client: Add resource usage APIs for retrieving tasks/allocations/host
    resource usage [[GH-1189](https://github.com/hashicorp/nomad/issues/1189)]
  * cli: Faster when displaying large amounts outputs [[GH-1362](https://github.com/hashicorp/nomad/issues/1362)]
  * cli: Deprecate `eval-monitor` and introduce `eval-status` [[GH-1206](https://github.com/hashicorp/nomad/issues/1206)]
  * cli: Unify the `fs` family of commands to be a single command [[GH-1150](https://github.com/hashicorp/nomad/issues/1150)]
  * cli: Introduce `nomad plan` to dry-run a job through the scheduler and
    determine its effects [[GH-1181](https://github.com/hashicorp/nomad/issues/1181)]
  * cli: node-status command displays host resource usage and allocation
    resources [[GH-1261](https://github.com/hashicorp/nomad/issues/1261)]
  * cli: Region flag and environment variable introduced to set region
    forwarding. Automatic region forwarding for run and plan [[GH-1237](https://github.com/hashicorp/nomad/issues/1237)]
  * client: If Consul is available, automatically bootstrap Nomad Client
    using the `_nomad` service in Consul. Nomad Servers now register
    themselves with Consul to make this possible. [[GH-1201](https://github.com/hashicorp/nomad/issues/1201)]
  * drivers: Qemu and Java can be run without an artifact being download. Useful
    if the artifact exists inside a chrooted directory [[GH-1262](https://github.com/hashicorp/nomad/issues/1262)]
  * driver/docker: Added a client options to set SELinux labels for container
    bind mounts. [[GH-788](https://github.com/hashicorp/nomad/issues/788)]
  * driver/docker: Enabled SSL by default for pulling images from docker
    registries. [[GH-1336](https://github.com/hashicorp/nomad/issues/1336)]
  * server: If Consul is available, automatically bootstrap Nomad Servers
    using the `_nomad` service in Consul.  [[GH-1276](https://github.com/hashicorp/nomad/issues/1276)]

BUG FIXES:
  * core: Improve garbage collection of allocations and nodes [[GH-1256](https://github.com/hashicorp/nomad/issues/1256)]
  * core: Fix a potential deadlock if establishing leadership fails and is
    retried [[GH-1231](https://github.com/hashicorp/nomad/issues/1231)]
  * core: Do not restart successful batch jobs when the node is removed/drained
    [[GH-1205](https://github.com/hashicorp/nomad/issues/1205)]
  * core: Fix an issue in which the scheduler could be invoked with insufficient
    state [[GH-1339](https://github.com/hashicorp/nomad/issues/1339)]
  * core: Updated User, Meta or Resources in a task cause create/destroy updates
    [GH-1128, GH-1153]
  * core: Fix blocked evaluations being run without properly accounting for
    priority [[GH-1183](https://github.com/hashicorp/nomad/issues/1183)]
  * api: Tasks are no longer allowed to have slashes in their name [[GH-1210](https://github.com/hashicorp/nomad/issues/1210)]
  * client: Delete tmp files used to communicate with executor [[GH-1241](https://github.com/hashicorp/nomad/issues/1241)]
  * client: Prevent the client from restoring with incorrect task state [[GH-1294](https://github.com/hashicorp/nomad/issues/1294)]
  * discovery: Ensure service and check names are unique [GH-1143, GH-1144]
  * driver/docker: Ensure docker client doesn't time out after a minute.
    [[GH-1184](https://github.com/hashicorp/nomad/issues/1184)]
  * driver/java: Fix issue in which Java on darwin attempted to chroot [[GH-1262](https://github.com/hashicorp/nomad/issues/1262)]
  * driver/docker: Fix issue in which logs could be spliced [[GH-1322](https://github.com/hashicorp/nomad/issues/1322)]

## 0.3.2 (April 22, 2016)

IMPROVEMENTS:
  * core: Garbage collection partitioned to avoid system delays [[GH-1012](https://github.com/hashicorp/nomad/issues/1012)]
  * core: Allow count zero task groups to enable blue/green deploys [[GH-931](https://github.com/hashicorp/nomad/issues/931)]
  * core: Validate driver configurations when submitting jobs [GH-1062, GH-1089]
  * core: Job Deregister forces an evaluation for the job even if it doesn't
    exist [[GH-981](https://github.com/hashicorp/nomad/issues/981)]
  * core: Rename successfully finished allocations to "Complete" rather than
    "Dead" for clarity [[GH-975](https://github.com/hashicorp/nomad/issues/975)]
  * cli: `alloc-status` explains restart decisions [[GH-984](https://github.com/hashicorp/nomad/issues/984)]
  * cli: `node-drain -self` drains the local node [[GH-1068](https://github.com/hashicorp/nomad/issues/1068)]
  * cli: `node-status -self` queries the local node [[GH-1004](https://github.com/hashicorp/nomad/issues/1004)]
  * cli: Destructive commands now require confirmation [[GH-983](https://github.com/hashicorp/nomad/issues/983)]
  * cli: `alloc-status` display is less verbose by default [[GH-946](https://github.com/hashicorp/nomad/issues/946)]
  * cli: `server-members` displays the current leader in each region [[GH-935](https://github.com/hashicorp/nomad/issues/935)]
  * cli: `run` has an `-output` flag to emit a JSON version of the job [[GH-990](https://github.com/hashicorp/nomad/issues/990)]
  * cli: New `inspect` command to display a submitted job's specification
    [[GH-952](https://github.com/hashicorp/nomad/issues/952)]
  * cli: `node-status` display is less verbose by default and shows a node's
    total resources [[GH-946](https://github.com/hashicorp/nomad/issues/946)]
  * client: `artifact` source can be interpreted [[GH-1070](https://github.com/hashicorp/nomad/issues/1070)]
  * client: Add IP and Port environment variables [[GH-1099](https://github.com/hashicorp/nomad/issues/1099)]
  * client: Nomad fingerprinter to detect client's version [[GH-965](https://github.com/hashicorp/nomad/issues/965)]
  * client: Tasks can interpret Meta set in the task group and job [[GH-985](https://github.com/hashicorp/nomad/issues/985)]
  * client: All tasks in a task group are killed when a task fails [[GH-962](https://github.com/hashicorp/nomad/issues/962)]
  * client: Pass environment variables from host to exec based tasks [[GH-970](https://github.com/hashicorp/nomad/issues/970)]
  * client: Allow task's to be run as particular user [GH-950, GH-978]
  * client: `artifact` block now supports downloading paths relative to the
    task's directory [[GH-944](https://github.com/hashicorp/nomad/issues/944)]
  * docker: Timeout communications with Docker Daemon to avoid deadlocks with
    misbehaving Docker Daemon [[GH-1117](https://github.com/hashicorp/nomad/issues/1117)]
  * discovery: Support script based health checks [[GH-986](https://github.com/hashicorp/nomad/issues/986)]
  * discovery: Allowing registration of services which don't expose ports
    [[GH-1092](https://github.com/hashicorp/nomad/issues/1092)]
  * driver/docker: Support for `tty` and `interactive` options [[GH-1059](https://github.com/hashicorp/nomad/issues/1059)]
  * jobspec: Improved validation of services referencing port labels [[GH-1097](https://github.com/hashicorp/nomad/issues/1097)]
  * periodic: Periodic jobs are always evaluated in UTC timezone [[GH-1074](https://github.com/hashicorp/nomad/issues/1074)]

BUG FIXES:
  * core: Prevent garbage collection of running batch jobs [[GH-989](https://github.com/hashicorp/nomad/issues/989)]
  * core: Trigger System scheduler when Node drain is disabled [[GH-1106](https://github.com/hashicorp/nomad/issues/1106)]
  * core: Fix issue where in-place updated allocation double counted resources
    [[GH-957](https://github.com/hashicorp/nomad/issues/957)]
  * core: Fix drained, batched allocations from being migrated indefinitely
    [[GH-1086](https://github.com/hashicorp/nomad/issues/1086)]
  * client: Garbage collect Docker containers on exit [[GH-1071](https://github.com/hashicorp/nomad/issues/1071)]
  * client: Fix common exec failures on CentOS and Amazon Linux [[GH-1009](https://github.com/hashicorp/nomad/issues/1009)]
  * client: Fix S3 artifact downloading with IAM credentials [[GH-1113](https://github.com/hashicorp/nomad/issues/1113)]
  * client: Fix handling of environment variables containing multiple equal
    signs [[GH-1115](https://github.com/hashicorp/nomad/issues/1115)]

## 0.3.1 (March 16, 2016)

__BACKWARDS INCOMPATIBILITIES:__
  * Service names that dont conform to RFC-1123 and RFC-2782 will fail
    validation. To fix, change service name to conform to the RFCs before
    running the job [[GH-915](https://github.com/hashicorp/nomad/issues/915)]
  * Jobs that downloaded artifacts will have to be updated to the new syntax and
    be resubmitted. The new syntax consolidates artifacts to the `task` rather
    than being duplicated inside each driver config [[GH-921](https://github.com/hashicorp/nomad/issues/921)]

IMPROVEMENTS:
  * cli: Validate job file schemas [[GH-900](https://github.com/hashicorp/nomad/issues/900)]
  * client: Add environment variables for task name, allocation ID/Name/Index
    [GH-869, GH-896]
  * client: Starting task is retried under the restart policy if the error is
    recoverable [[GH-859](https://github.com/hashicorp/nomad/issues/859)]
  * client: Allow tasks to download artifacts, which can be archives, prior to
    starting [[GH-921](https://github.com/hashicorp/nomad/issues/921)]
  * config: Validate Nomad configuration files [[GH-910](https://github.com/hashicorp/nomad/issues/910)]
  * config: Client config allows reserving resources [[GH-910](https://github.com/hashicorp/nomad/issues/910)]
  * driver/docker: Support for ECR [[GH-858](https://github.com/hashicorp/nomad/issues/858)]
  * driver/docker: Periodic Fingerprinting [[GH-893](https://github.com/hashicorp/nomad/issues/893)]
  * driver/docker: Preventing port reservation for log collection on Unix platforms [[GH-897](https://github.com/hashicorp/nomad/issues/897)]
  * driver/rkt: Pass DNS information to rkt driver [[GH-892](https://github.com/hashicorp/nomad/issues/892)]
  * jobspec: Require RFC-1123 and RFC-2782 valid service names [[GH-915](https://github.com/hashicorp/nomad/issues/915)]

BUG FIXES:
  * core: No longer cancel evaluations that are delayed in the plan queue
    [[GH-884](https://github.com/hashicorp/nomad/issues/884)]
  * api: Guard client/fs/ APIs from being accessed on a non-client node [[GH-890](https://github.com/hashicorp/nomad/issues/890)]
  * client: Allow dashes in variable names during interpolation [[GH-857](https://github.com/hashicorp/nomad/issues/857)]
  * client: Updating kill timeout adheres to operator specified maximum value [[GH-878](https://github.com/hashicorp/nomad/issues/878)]
  * client: Fix a case in which clients would pull but not run allocations
    [[GH-906](https://github.com/hashicorp/nomad/issues/906)]
  * consul: Remove concurrent map access [[GH-874](https://github.com/hashicorp/nomad/issues/874)]
  * driver/exec: Stopping tasks with more than one pid in a cgroup [[GH-855](https://github.com/hashicorp/nomad/issues/855)]
  * client/executor/linux: Add /run/resolvconf/ to chroot so DNS works [[GH-905](https://github.com/hashicorp/nomad/issues/905)]

## 0.3.0 (February 25, 2016)

__BACKWARDS INCOMPATIBILITIES:__
  * Stdout and Stderr log files of tasks have moved from task/local to
    alloc/logs [[GH-851](https://github.com/hashicorp/nomad/issues/851)]
  * Any users of the runtime environment variable `$NOMAD_PORT_` will need to
    update to the new `${NOMAD_ADDR_}` variable [[GH-704](https://github.com/hashicorp/nomad/issues/704)]
  * Service names that include periods will fail validation. To fix, remove any
    periods from the service name before running the job [[GH-770](https://github.com/hashicorp/nomad/issues/770)]
  * Task resources are now validated and enforce minimum resources. If a job
    specifies resources below the minimum they will need to be updated [[GH-739](https://github.com/hashicorp/nomad/issues/739)]
  * Node ID is no longer specifiable. For users who have set a custom Node
    ID, the node should be drained before Nomad is updated and the data_dir
    should be deleted before starting for the first time [[GH-675](https://github.com/hashicorp/nomad/issues/675)]
  * Users of custom restart policies should update to the new syntax which adds
    a `mode` field. The `mode` can be either `fail` or `delay`. The default for
    `batch` and `service` jobs is `fail` and `delay` respectively [[GH-594](https://github.com/hashicorp/nomad/issues/594)]
  * All jobs that interpret variables in constraints or driver configurations
    will need to be updated to the new syntax which wraps the interpreted
    variable in curly braces. (`$node.class` becomes `${node.class}`) [[GH-760](https://github.com/hashicorp/nomad/issues/760)]

IMPROVEMENTS:
  * core: Populate job status [[GH-663](https://github.com/hashicorp/nomad/issues/663)]
  * core: Cgroup fingerprinter [[GH-712](https://github.com/hashicorp/nomad/issues/712)]
  * core: Node class constraint [[GH-618](https://github.com/hashicorp/nomad/issues/618)]
  * core: User specifiable kill timeout [[GH-624](https://github.com/hashicorp/nomad/issues/624)]
  * core: Job queueing via blocked evaluations  [[GH-726](https://github.com/hashicorp/nomad/issues/726)]
  * core: Only reschedule failed batch allocations [[GH-746](https://github.com/hashicorp/nomad/issues/746)]
  * core: Add available nodes by DC to AllocMetrics [[GH-619](https://github.com/hashicorp/nomad/issues/619)]
  * core: Improve scheduler retry logic under contention [[GH-787](https://github.com/hashicorp/nomad/issues/787)]
  * core: Computed node class and stack optimization [GH-691, GH-708]
  * core: Improved restart policy with more user configuration [[GH-594](https://github.com/hashicorp/nomad/issues/594)]
  * core: Periodic specification for jobs [GH-540, GH-657, GH-659, GH-668]
  * core: Batch jobs are garbage collected from the Nomad Servers [[GH-586](https://github.com/hashicorp/nomad/issues/586)]
  * core: Free half the CPUs on leader node for use in plan queue and evaluation
    broker [[GH-812](https://github.com/hashicorp/nomad/issues/812)]
  * core: Seed random number generator used to randomize node traversal order
    during scheduling [[GH-808](https://github.com/hashicorp/nomad/issues/808)]
  * core: Performance improvements [GH-823, GH-825, GH-827, GH-830, GH-832,
    GH-833, GH-834, GH-839]
  * core/api: System garbage collection endpoint [[GH-828](https://github.com/hashicorp/nomad/issues/828)]
  * core/api: Allow users to set arbitrary headers via agent config [[GH-699](https://github.com/hashicorp/nomad/issues/699)]
  * core/cli: Prefix based lookups of allocs/nodes/evals/jobs [[GH-575](https://github.com/hashicorp/nomad/issues/575)]
  * core/cli: Print short identifiers and UX cleanup [GH-675, GH-693, GH-692]
  * core/client: Client pulls minimum set of required allocations [[GH-731](https://github.com/hashicorp/nomad/issues/731)]
  * cli: Output of agent-info is sorted [[GH-617](https://github.com/hashicorp/nomad/issues/617)]
  * cli: Eval monitor detects zero wait condition [[GH-776](https://github.com/hashicorp/nomad/issues/776)]
  * cli: Ability to navigate allocation directories [GH-709, GH-798]
  * client: Batch allocation updates to the server [[GH-835](https://github.com/hashicorp/nomad/issues/835)]
  * client: Log rotation for all drivers [GH-685, GH-763, GH-819]
  * client: Only download artifacts from http, https, and S3 [[GH-841](https://github.com/hashicorp/nomad/issues/841)]
  * client: Create a tmp/ directory inside each task directory [[GH-757](https://github.com/hashicorp/nomad/issues/757)]
  * client: Store when an allocation was received by the client [[GH-821](https://github.com/hashicorp/nomad/issues/821)]
  * client: Heartbeating and saving state resilient under high load [[GH-811](https://github.com/hashicorp/nomad/issues/811)]
  * client: Handle updates to tasks Restart Policy and KillTimeout [[GH-751](https://github.com/hashicorp/nomad/issues/751)]
  * client: Killing a driver handle is retried with an exponential backoff
    [[GH-809](https://github.com/hashicorp/nomad/issues/809)]
  * client: Send Node to server when periodic fingerprinters change Node
    attributes/metadata [[GH-749](https://github.com/hashicorp/nomad/issues/749)]
  * client/api: File-system access to allocation directories [[GH-669](https://github.com/hashicorp/nomad/issues/669)]
  * drivers: Validate the "command" field contains a single value [[GH-842](https://github.com/hashicorp/nomad/issues/842)]
  * drivers: Interpret Nomad variables in environment variables/args [[GH-653](https://github.com/hashicorp/nomad/issues/653)]
  * driver/rkt: Add support for CPU/Memory isolation [[GH-610](https://github.com/hashicorp/nomad/issues/610)]
  * driver/rkt: Add support for mounting alloc/task directory [[GH-645](https://github.com/hashicorp/nomad/issues/645)]
  * driver/docker: Support for .dockercfg based auth for private registries
    [[GH-773](https://github.com/hashicorp/nomad/issues/773)]

BUG FIXES:
  * core: Node drain could only be partially applied [[GH-750](https://github.com/hashicorp/nomad/issues/750)]
  * core: Fix panic when eval Ack occurs at delivery limit [[GH-790](https://github.com/hashicorp/nomad/issues/790)]
  * cli: Handle parsing of un-named ports [[GH-604](https://github.com/hashicorp/nomad/issues/604)]
  * cli: Enforce absolute paths for data directories [[GH-622](https://github.com/hashicorp/nomad/issues/622)]
  * client: Cleanup of the allocation directory [[GH-755](https://github.com/hashicorp/nomad/issues/755)]
  * client: Improved stability under high contention [[GH-789](https://github.com/hashicorp/nomad/issues/789)]
  * client: Handle non-200 codes when parsing AWS metadata [[GH-614](https://github.com/hashicorp/nomad/issues/614)]
  * client: Unmounted of shared alloc dir when client is rebooted [[GH-755](https://github.com/hashicorp/nomad/issues/755)]
  * client/consul: Service name changes handled properly [[GH-766](https://github.com/hashicorp/nomad/issues/766)]
  * driver/rkt: handle broader format of rkt version outputs [[GH-745](https://github.com/hashicorp/nomad/issues/745)]
  * driver/qemu: failed to load image and kvm accelerator fixes [[GH-656](https://github.com/hashicorp/nomad/issues/656)]

## 0.2.3 (December 17, 2015)

BUG FIXES:
  * core: Task States not being properly updated [[GH-600](https://github.com/hashicorp/nomad/issues/600)]
  * client: Fixes for user lookup to support CoreOS [[GH-591](https://github.com/hashicorp/nomad/issues/591)]
  * discovery: Using a random prefix for nomad managed services [[GH-579](https://github.com/hashicorp/nomad/issues/579)]
  * discovery: De-Registering Tasks while Nomad sleeps before failed tasks are
    restarted.
  * discovery: Fixes for service registration when multiple allocations are bin
    packed on a node [[GH-583](https://github.com/hashicorp/nomad/issues/583)]
  * configuration: Sort configuration files [[GH-588](https://github.com/hashicorp/nomad/issues/588)]
  * cli: RetryInterval was not being applied properly [[GH-601](https://github.com/hashicorp/nomad/issues/601)]

## 0.2.2 (December 11, 2015)

IMPROVEMENTS:
  * core: Enable `raw_exec` driver in dev mode [[GH-558](https://github.com/hashicorp/nomad/issues/558)]
  * cli: Server join/retry-join command line and config options [[GH-527](https://github.com/hashicorp/nomad/issues/527)]
  * cli: Nomad reports which config files are loaded at start time, or if none
    are loaded [[GH-536](https://github.com/hashicorp/nomad/issues/536)], [[GH-553](https://github.com/hashicorp/nomad/issues/553)]

BUG FIXES:
  * core: Send syslog to `LOCAL0` by default as previously documented [[GH-547](https://github.com/hashicorp/nomad/issues/547)]
  * client: remove all calls to default logger [[GH-570](https://github.com/hashicorp/nomad/issues/570)]
  * consul: Nomad is less noisy when Consul is not running [[GH-567](https://github.com/hashicorp/nomad/issues/567)]
  * consul: Nomad only deregisters services that it created [[GH-568](https://github.com/hashicorp/nomad/issues/568)]
  * driver/exec: Shutdown a task now sends the interrupt signal first to the
    process before forcefully killing it. [[GH-543](https://github.com/hashicorp/nomad/issues/543)]
  * driver/docker: Docker driver no longer leaks unix domain socket connections
    [[GH-556](https://github.com/hashicorp/nomad/issues/556)]
  * fingerprint/network: Now correctly detects interfaces on Windows [[GH-382](https://github.com/hashicorp/nomad/issues/382)]

## 0.2.1 (November 28, 2015)

IMPROVEMENTS:

  * core: Can specify a whitelist for activating drivers [[GH-467](https://github.com/hashicorp/nomad/issues/467)]
  * core: Can specify a whitelist for activating fingerprinters [[GH-488](https://github.com/hashicorp/nomad/issues/488)]
  * core/api: Can list all known regions in the cluster [[GH-495](https://github.com/hashicorp/nomad/issues/495)]
  * client/spawn: spawn package tests made portable (work on Windows) [[GH-442](https://github.com/hashicorp/nomad/issues/442)]
  * client/executor: executor package tests made portable (work on Windows) [[GH-497](https://github.com/hashicorp/nomad/issues/497)]
  * client/driver: driver package tests made portable (work on windows) [[GH-502](https://github.com/hashicorp/nomad/issues/502)]
  * client/discovery: Added more consul client api configuration options [[GH-503](https://github.com/hashicorp/nomad/issues/503)]
  * driver/docker: Added TLS client options to the config file [[GH-480](https://github.com/hashicorp/nomad/issues/480)]
  * jobspec: More flexibility in naming Services [[GH-509](https://github.com/hashicorp/nomad/issues/509)]

BUG FIXES:

  * core: Shared reference to DynamicPorts caused port conflicts when scheduling
    count > 1 [[GH-494](https://github.com/hashicorp/nomad/issues/494)]
  * client/restart policy: Not restarting Batch Jobs if the exit code is 0 [[GH-491](https://github.com/hashicorp/nomad/issues/491)]
  * client/service discovery: Make Service IDs unique [[GH-479](https://github.com/hashicorp/nomad/issues/479)]
  * client/service: Fixes update to check definitions and services which are already registered [[GH-498](https://github.com/hashicorp/nomad/issues/498)]
  * driver/docker: Expose the container port instead of the host port [[GH-466](https://github.com/hashicorp/nomad/issues/466)]
  * driver/docker: Support `port_map` for static ports [[GH-476](https://github.com/hashicorp/nomad/issues/476)]
  * driver/docker: Pass 0.2.0-style port environment variables to the docker container [[GH-476](https://github.com/hashicorp/nomad/issues/476)]
  * jobspec: distinct_hosts constraint can be specified as a boolean (previously panicked) [[GH-501](https://github.com/hashicorp/nomad/issues/501)]

## 0.2.0 (November 18, 2015)

__BACKWARDS INCOMPATIBILITIES:__

  * core: HTTP API `/v1/node/<id>/allocations` returns full Allocation and not
    stub [[GH-402](https://github.com/hashicorp/nomad/issues/402)]
  * core: Removed weight and hard/soft fields in constraints [[GH-351](https://github.com/hashicorp/nomad/issues/351)]
  * drivers: Qemu and Java driver configurations have been updated to both use
    `artifact_source` as the source for external images/jars to be ran
  * jobspec: New reserved and dynamic port specification [[GH-415](https://github.com/hashicorp/nomad/issues/415)]
  * jobspec/drivers: Driver configuration supports arbitrary struct to be
    passed in jobspec [[GH-415](https://github.com/hashicorp/nomad/issues/415)]

FEATURES:

  * core: Blocking queries supported in API [[GH-366](https://github.com/hashicorp/nomad/issues/366)]
  * core: System Scheduler that runs tasks on every node [[GH-287](https://github.com/hashicorp/nomad/issues/287)]
  * core: Regexp, version and lexical ordering constraints [[GH-271](https://github.com/hashicorp/nomad/issues/271)]
  * core: distinctHost constraint ensures Task Groups are running on distinct
    clients [[GH-321](https://github.com/hashicorp/nomad/issues/321)]
  * core: Service block definition with Consul registration [GH-463, GH-460,
    GH-458, GH-455, GH-446, GH-425]
  * client: GCE Fingerprinting [[GH-215](https://github.com/hashicorp/nomad/issues/215)]
  * client: Restart policy for task groups enforced by the client [GH-369,
    GH-393]
  * driver/rawexec: Raw Fork/Exec Driver [[GH-237](https://github.com/hashicorp/nomad/issues/237)]
  * driver/rkt: Experimental Rkt Driver [GH-165, GH-247]
  * drivers: Add support for downloading external artifacts to execute for
    Exec, Raw exec drivers [[GH-381](https://github.com/hashicorp/nomad/issues/381)]

IMPROVEMENTS:

  * core: Configurable Node GC threshold [[GH-362](https://github.com/hashicorp/nomad/issues/362)]
  * core: Overlap plan verification and plan application for increased
    throughput [[GH-272](https://github.com/hashicorp/nomad/issues/272)]
  * cli: Output of `alloc-status` also displays task state [[GH-424](https://github.com/hashicorp/nomad/issues/424)]
  * cli: Output of `server-members` is sorted [[GH-323](https://github.com/hashicorp/nomad/issues/323)]
  * cli: Show node attributes in `node-status` [[GH-313](https://github.com/hashicorp/nomad/issues/313)]
  * client/fingerprint: Network fingerprinter detects interface suitable for
    use, rather than defaulting to eth0 [GH-334, GH-356]
  * client: Client Restore State properly reattaches to tasks and recreates
    them as needed [GH-364, GH-380, GH-388, GH-392, GH-394, GH-397, GH-408]
  * client: Periodic Fingerprinting [[GH-391](https://github.com/hashicorp/nomad/issues/391)]
  * client: Precise snapshotting of TaskRunner and AllocRunner [GH-403, GH-411]
  * client: Task State is tracked by client [[GH-416](https://github.com/hashicorp/nomad/issues/416)]
  * client: Test Skip Detection [[GH-221](https://github.com/hashicorp/nomad/issues/221)]
  * driver/docker: Can now specify auth for docker pull [[GH-390](https://github.com/hashicorp/nomad/issues/390)]
  * driver/docker: Can now specify DNS and DNSSearch options [[GH-390](https://github.com/hashicorp/nomad/issues/390)]
  * driver/docker: Can now specify the container's hostname [[GH-426](https://github.com/hashicorp/nomad/issues/426)]
  * driver/docker: Containers now have names based on the task name. [[GH-389](https://github.com/hashicorp/nomad/issues/389)]
  * driver/docker: Mount task local and alloc directory to docker containers [[GH-290](https://github.com/hashicorp/nomad/issues/290)]
  * driver/docker: Now accepts any value for `network_mode` to support userspace networking plugins in docker 1.9
  * driver/java: Pass JVM options in java driver [GH-293, GH-297]
  * drivers: Use BlkioWeight rather than BlkioThrottleReadIopsDevice [[GH-222](https://github.com/hashicorp/nomad/issues/222)]
  * jobspec and drivers: Driver configuration supports arbitrary struct to be passed in jobspec [[GH-415](https://github.com/hashicorp/nomad/issues/415)]

BUG FIXES:

  * core: Nomad Client/Server RPC codec encodes strings properly [[GH-420](https://github.com/hashicorp/nomad/issues/420)]
  * core: Reset Nack timer in response to scheduler operations [[GH-325](https://github.com/hashicorp/nomad/issues/325)]
  * core: Scheduler checks for updates to environment variables [[GH-327](https://github.com/hashicorp/nomad/issues/327)]
  * cli: Fix crash when -config was given a directory or empty path [[GH-119](https://github.com/hashicorp/nomad/issues/119)]
  * client/fingerprint: Use correct local interface on OS X [GH-361, GH-365]
  * client: Nomad Client doesn't restart failed containers [[GH-198](https://github.com/hashicorp/nomad/issues/198)]
  * client: Reap spawn-daemon process, avoiding a zombie process [[GH-240](https://github.com/hashicorp/nomad/issues/240)]
  * client: Resource exhausted errors because of link-speed zero [GH-146,
    GH-205]
  * client: Restarting Nomad Client leads to orphaned containers [[GH-159](https://github.com/hashicorp/nomad/issues/159)]
  * driver/docker: Apply SELinux label for mounting directories in docker
    [[GH-377](https://github.com/hashicorp/nomad/issues/377)]
  * driver/docker: Docker driver exposes ports when creating container [GH-212,
    GH-412]
  * driver/docker: Docker driver uses docker environment variables correctly
    [[GH-407](https://github.com/hashicorp/nomad/issues/407)]
  * driver/qemu: Qemu fingerprint and tests work on both windows/linux [[GH-352](https://github.com/hashicorp/nomad/issues/352)]

## 0.1.2 (October 6, 2015)

IMPROVEMENTS:

  * client: Nomad client cleans allocations on exit when in dev mode [[GH-214](https://github.com/hashicorp/nomad/issues/214)]
  * drivers: Use go-getter for artifact retrieval, add artifact support to
    Exec, Raw Exec drivers [[GH-288](https://github.com/hashicorp/nomad/issues/288)]

## 0.1.1 (October 5, 2015)

IMPROVEMENTS:

  * cli: Nomad Client configurable from command-line [[GH-191](https://github.com/hashicorp/nomad/issues/191)]
  * client/fingerprint: Native IP detection and user specifiable network
    interface for fingerprinting [[GH-189](https://github.com/hashicorp/nomad/issues/189)]
  * driver/docker: Docker networking mode is configurable [[GH-184](https://github.com/hashicorp/nomad/issues/184)]
  * drivers: Set task environment variables [[GH-206](https://github.com/hashicorp/nomad/issues/206)]

BUG FIXES:

  * client/fingerprint: Network fingerprinting failed if default network
    interface did not exist [[GH-189](https://github.com/hashicorp/nomad/issues/189)]
  * client: Fixed issue where network resources throughput would be set to 0
    MBits if the link speed could not be determined [[GH-205](https://github.com/hashicorp/nomad/issues/205)]
  * client: Improved detection of Nomad binary [[GH-181](https://github.com/hashicorp/nomad/issues/181)]
  * driver/docker: Docker dynamic port mapping were not being set properly
    [[GH-199](https://github.com/hashicorp/nomad/issues/199)]

## 0.1.0 (September 28, 2015)

  * Initial release
<|MERGE_RESOLUTION|>--- conflicted
+++ resolved
@@ -1,5 +1,3 @@
-<<<<<<< HEAD
-=======
 ## 0.8.2 (Unreleased)
 
 IMPROVEMENTS:
@@ -8,7 +6,6 @@
 BUG FIXES:
  * driver/exec: Create process group for Windows process and send Ctrl-Break signal on Shutdown [[GH-2117](https://github.com/hashicorp/nomad/issues/2117)]
 
->>>>>>> 0dbf00ef
 ## 0.8.1 (April 17, 2018)
 
 BUG FIXES:
